name: tests

on:
  push:
    branches: [main]
  pull_request:
    branches: [main]

env:
  CNS_EXEC: ${{ github.workspace }}/bin/cns
  PYTHONPATH: ${{ github.workspace }}/src

jobs:
  unit:
    runs-on: ubuntu-latest
    strategy:
      matrix:
        python-version: [3.9]

    steps:
      - uses: actions/checkout@v2
        with:
          submodules: recursive

      - name: Set up Python ${{ matrix.python-version }}
        uses: actions/setup-python@v2
        with:
          python-version: ${{ matrix.python-version }}

      - name: install dependencies
        run: |
          python -m pip install pip==23.1.2 setuptools==67.7.2 wheel==0.40.0
          pip install virtualenv==20.23.0 tox==4.5.1.1

      - name: install HADDOCK
        run: |
          pwd
          ls -lsa
          mkdir bin
          touch bin/cns
          cd src/fcc/src
          chmod u+x Makefile
          ./Makefile 2>%1 >/dev/null || true
          cd -

<<<<<<< HEAD
      - name: types
        run: tox -e types

      - name: unit tests
        run: tox -e test
=======
      - run: tox -e test
>>>>>>> 49476306

      - uses: codecov/codecov-action@v2
        with:
          files: ./coverage.xml
          fail_ci_if_error: false
          verbose: true

  integration:
    needs: unit
    runs-on: ubuntu-latest
    strategy:
      matrix:
        python-version: [3.9]

    steps:
      - uses: actions/checkout@v2
        with:
          submodules: recursive

      - name: Set up Python ${{ matrix.python-version }}
        uses: actions/setup-python@v2
        with:
          python-version: ${{ matrix.python-version }}

      - name: install dependencies
        run: |
          python -m pip install pip==23.1.2 setuptools==67.7.2 wheel==0.40.0
          pip install virtualenv==20.23.0 tox==4.5.1.1

      - name: install HADDOCK
        run: |
          pwd
          ls -lsa
          mkdir bin
          touch bin/cns
          cd src/fcc/src
          chmod u+x Makefile
          ./Makefile 2>%1 >/dev/null || true
          cd -

      - name: install integration dependencies
        # developers outside the organization cannot access secrets
        #   so we need to make sure that the job does not fail
        # the test will handle the environment variable not being set
        #  and will skip the test
        continue-on-error: true
        run: |
          curl ${{ secrets.CNS_LINK }} -o $CNS_EXEC -s
          chmod +x $CNS_EXEC

      - run: tox -e integration<|MERGE_RESOLUTION|>--- conflicted
+++ resolved
@@ -43,15 +43,11 @@
           ./Makefile 2>%1 >/dev/null || true
           cd -
 
-<<<<<<< HEAD
       - name: types
         run: tox -e types
 
       - name: unit tests
         run: tox -e test
-=======
-      - run: tox -e test
->>>>>>> 49476306
 
       - uses: codecov/codecov-action@v2
         with:
