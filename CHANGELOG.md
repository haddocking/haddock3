--- conflicted
+++ resolved
@@ -7,9 +7,6 @@
 - 2025-07-23: Added printing of covalent energies to the PDB headers - Issue #1323
 - 2025-07-24: Added computation of standard deviation in alascan cluster analyses - Issue #1332
 - 2025-07-30: Added per-residue parallelization in alascan module - Issue #1307
-<<<<<<< HEAD
-- 2025-08-06: Adding guardrail in rigidbody module when no restraints provided - Issue #1345
-=======
 - 2025-08-01: Increasing parallelism in alascan module - Issue #1333
 - 2025-08-01: Fix alascan bug when no contact found - Issue #1343
->>>>>>> 9555a3cc
+- 2025-08-06: Adding guardrail in rigidbody module when no restraints provided - Issue #1345