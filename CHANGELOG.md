# Changelog

<<<<<<< HEAD
- 2025-09-04: Added notebooks with tutorials - Issue #1367
=======
- 2025-09-05: Consistancy in cluster naming in contactmap module - Issue #1359
>>>>>>> 55313aad
- 2025-09-03: Added support for THR-glycosylation - Issue #1371
- 2025-08-25: Distribute the `haddock-restraints` binary
- 2025-08-22: Added check for max/min possible coordinates in CNS scripts - Issue #1350
- 2025-08-17: Combined bumps of packages version (coverage, hypothesis, pytest-random-order and kaleido)
- 2025-08-06: Adding guardrail in rigidbody module when no restraints provided - Issue #1345
- 2025-08-08: Allow to generate cluster with clustfcc when only one model provided - Issue #1327
- 2025-08-01: Fix alascan bug when no contact found - Issue #1343
- 2025-08-01: Increasing parallelism in alascan module - Issue #1333
- 2025-07-30: Added per-residue parallelization in alascan module - Issue #1307
- 2025-07-24: Added computation of standard deviation in alascan cluster analyses - Issue #1332
- 2025-07-23: Added printing of covalent energies to the PDB headers - Issue #1323
- 2025-06-12: Added new restrain_ligand sub-command in the haddock3-restraints CLI - Issue #1299
- 2025-06-06: Added selection of Nter, Cter and 5'end states at topology generation - Issue #1269
- 2025-06-05: Added support for pyroglutamic acid (PCA) - Issue #1228
- 2025-05-XX: Added new random_removal sub-command in the haddock3-restraints CLI - Issue #1240<|MERGE_RESOLUTION|>--- conflicted
+++ resolved
@@ -1,10 +1,7 @@
 # Changelog
 
-<<<<<<< HEAD
-- 2025-09-04: Added notebooks with tutorials - Issue #1367
-=======
+- 2025-09-09: Added notebooks with tutorials - Issue #1367
 - 2025-09-05: Consistancy in cluster naming in contactmap module - Issue #1359
->>>>>>> 55313aad
 - 2025-09-03: Added support for THR-glycosylation - Issue #1371
 - 2025-08-25: Distribute the `haddock-restraints` binary
 - 2025-08-22: Added check for max/min possible coordinates in CNS scripts - Issue #1350
