# Changelog

<<<<<<< HEAD
- 2025-09-09: Removes undesired directory created when running the uni-tests - Issue #1380
=======
- 2025-09-09: Added notebooks with tutorials - Issue #1367
>>>>>>> ec62b68a
- 2025-09-05: Consistancy in cluster naming in contactmap module - Issue #1359
- 2025-09-03: Added support for THR-glycosylation - Issue #1371
- 2025-08-25: Distribute the `haddock-restraints` binary
- 2025-08-22: Added check for max/min possible coordinates in CNS scripts - Issue #1350
- 2025-08-17: Combined bumps of packages version (coverage, hypothesis, pytest-random-order and kaleido)
- 2025-08-06: Adding guardrail in rigidbody module when no restraints provided - Issue #1345
- 2025-08-08: Allow to generate cluster with clustfcc when only one model provided - Issue #1327
- 2025-08-01: Fix alascan bug when no contact found - Issue #1343
- 2025-08-01: Increasing parallelism in alascan module - Issue #1333
- 2025-07-30: Added per-residue parallelization in alascan module - Issue #1307
- 2025-07-24: Added computation of standard deviation in alascan cluster analyses - Issue #1332
- 2025-07-23: Added printing of covalent energies to the PDB headers - Issue #1323
- 2025-06-12: Added new restrain_ligand sub-command in the haddock3-restraints CLI - Issue #1299
- 2025-06-06: Added selection of Nter, Cter and 5'end states at topology generation - Issue #1269
- 2025-06-05: Added support for pyroglutamic acid (PCA) - Issue #1228
- 2025-05-XX: Added new random_removal sub-command in the haddock3-restraints CLI - Issue #1240<|MERGE_RESOLUTION|>--- conflicted
+++ resolved
@@ -1,10 +1,7 @@
 # Changelog
 
-<<<<<<< HEAD
 - 2025-09-09: Removes undesired directory created when running the uni-tests - Issue #1380
-=======
 - 2025-09-09: Added notebooks with tutorials - Issue #1367
->>>>>>> ec62b68a
 - 2025-09-05: Consistancy in cluster naming in contactmap module - Issue #1359
 - 2025-09-03: Added support for THR-glycosylation - Issue #1371
 - 2025-08-25: Distribute the `haddock-restraints` binary
