# `haddock3`

![haddock3-logo](https://raw.githubusercontent.com/haddocking/haddock3/refs/heads/main/docs/figs/HADDOCK3-logo.png)

[![DOI](https://zenodo.org/badge/DOI/10.5281/zenodo.10527751.svg)](https://doi.org/10.5281/zenodo.10527751)
[![Research Software Directory](https://img.shields.io/badge/rsd-haddock3-00a3e3.svg)](https://research-software-directory.org/software/haddock3)
[![fair-software.eu](https://img.shields.io/badge/fair--software.eu-%E2%97%8F%20%20%E2%97%8F%20%20%E2%97%8F%20%20%E2%97%8F%20%20%E2%97%8F-green)](https://fair-software.eu)
[![OpenSSF Best Practices](https://www.bestpractices.dev/projects/8844/badge)](https://www.bestpractices.dev/projects/8844)

[![Downloads](https://static.pepy.tech/badge/haddock3)](https://pepy.tech/project/haddock3)
![PyPI - Version](https://img.shields.io/pypi/v/haddock3)
![PyPI - Python Version](https://img.shields.io/pypi/pyversions/haddock3)

[![ci](https://github.com/haddocking/haddock3/actions/workflows/ci.yml/badge.svg)](https://github.com/haddocking/haddock3/actions/workflows/ci.yml)
[![pages](https://github.com/haddocking/haddock3/actions/workflows/pages.yml/badge.svg)](https://github.com/haddocking/haddock3/actions/workflows/pages.yml)
[![CodeQL](https://github.com/haddocking/haddock3/actions/workflows/github-code-scanning/codeql/badge.svg)](https://github.com/haddocking/haddock3/actions/workflows/github-code-scanning/codeql)
[![Codacy Badge](https://app.codacy.com/project/badge/Grade/e11e7f45400f4e8589cdf5941f95233a)](https://app.codacy.com/gh/haddocking/haddock3/dashboard?utm_source=gh&utm_medium=referral&utm_content=&utm_campaign=Badge_grade)
[![Codacy Badge](https://app.codacy.com/project/badge/Coverage/e11e7f45400f4e8589cdf5941f95233a)](https://app.codacy.com/gh/haddocking/haddock3/dashboard?utm_source=gh&utm_medium=referral&utm_content=&utm_campaign=Badge_coverage)

## Introduction

HADDOCK, standing for **H**igh **A**mbiguity **D**riven protein-protein **DOCK**ing, is a widely used computational tool for the integrative modeling of biomolecular interactions. Developed by researchers at [Utrecht University](https://uu.nl) in the [BonvinLab](https://bonvinlab.org) for more than 20 years, it integrates various types of experimental data, biochemical, biophysical, bioinformatic prediction and knowledge to guide the docking process.

## Installation

Simple installation of the [latest release](https://pypi.org/project/haddock3/) of HADDOCK3 (assuming you have a Python version 3.9 to 3.13 installed and the rights to install the software - if not refer to the instructions in [INSTALL.md](docs/INSTALL.md) for using either `venv` or `conda`) .

```bash
pip install haddock3
```

To install haddock3 with MPI support (required an OpenMPI installation - refer
to the instructions in [INSTALL.md](docs/INSTALL.md) use:

```bash
pip install 'haddock3[mpi]'
```

In case you rather install the latest unreleased version use instead:

```bash
git clone https://github.com/haddocking/haddock3.git
cd haddock3
pip install .
```

For detailed instructions and installation of third-party software, please check [INSTALL.md](docs/INSTALL.md)

You might also want to check the following utilities:

- [`haddock-restraints`](https://github.com/haddocking/haddock-restraints): Tool to generate restraints to be used in `haddock3`.
- [`haddock-runner`](https://github.com/haddocking/haddock-runner): Tool to run large scale `haddock3` simulations using multiple input molecules in different scenarios
- [`haddock-tools`](https://github.com/haddocking/haddock-tools): Set of useful utility scripts developed over the years by the BonvinLab group members

## Usage

The most basic usage is:

```bash
haddock3 <configuration-file.toml>
```

For help on haddock3 usage:

```bash
$ haddock3 -h
usage: haddock3 [-h] [--restart RESTART] [--extend-run EXTEND_RUN] [--setup] [--log-level {DEBUG,INFO,WARNING,ERROR,CRITICAL}] [-v] recipe

positional arguments:
  recipe                The input recipe file path

optional arguments:
  -h, --help            show this help message and exit
  --restart RESTART     Restart the run from a given step. Previous folders from the selected step onwards will be deleted.
  --extend-run EXTEND_RUN
                        Start a run from a run directory previously prepared with the `haddock3-copy` CLI. Provide the run directory created with `haddock3-copy` CLI.
  --setup               Only setup the run, do not execute
  --log-level {DEBUG,INFO,WARNING,ERROR,CRITICAL}
  -v, --version         show version
```

Check the [EXAMPLES](https://github.com/haddocking/haddock3/blob/main/examples/README.md) page for more some usage examples and the [User manual](https://www.bonvinlab.org/haddock3-user-manual) for a more detailed explanation of the configuration file.

## Support

If you encounter any code-related issues, [please open an issue](https://github.com/haddocking/haddock3/issues/new/choose).

If you have any other questions or need help, please contact us at [ask.bioexcel.eu](https://ask.bioexcel.eu/).

If you clone this repository and use `haddock3` for your research, please support us by signing up in [this form](https://forms.gle/LCUHiYHh1hE9rd8L6). This will allow us contact you when needed for `haddock3`-related issues, and also provide us a mean to demonstrate impact when reporting for grants - which grealty helps us to keep the project alive!

## Cite us

If you used `haddock3` for your research, please cite us:

<<<<<<< HEAD
- **Research article**: M. Giulini, V. Reys, J.M.C. Teixeira, B. Jiménez-García, R.V. Honorato, A. Kravchenko, X. Xu, R. Versini, A. Engel, S. Verhoeven, A.M.J.J. Bonvin, _HADDOCK3: A modular and versatile platform for integrative modelling of biomolecular complexes_ biorxiv (2025). [https://www.biorxiv.org/content/10.1101/2025.04.30.651432v1](https://www.biorxiv.org/content/10.1101/2025.04.30.651432v1)

=======
- **Research article**: M. Giulini, V. Reys, J.M.C. Teixeira, B. Jiménez-García, R.V. Honorato, A. Kravchenko, X. Xu, R. Versini, A. Engel, S. Verhoeven, A.M.J.J. Bonvin, [*HADDOCK3: A modular and versatile platform for integrative modelling of biomolecular complexes*](https://pubs.acs.org/doi/10.1021/acs.jcim.5c00969) Journal of Chemical Information and Modeling (2025). doi: 10.1021/acs.jcim.5c00969 [[BioRxiv]](https://www.biorxiv.org/content/10.1101/2025.04.30.651432v1)
 
>>>>>>> 09c084e7
- **Cite this repository**: M.C. Teixeira, J., Vargas Honorato, R., Giulini, M., Bonvin, A., SarahAlidoost, Reys, V., Jimenez, B., Schulte, D., van Noort, C., Verhoeven, S., Vreede, B., SSchott, & Tsai, R. (2024). haddocking/haddock3: v3.0.0-beta.5 (Version 3.0.0-beta.5) [Computer software]. [https://doi.org/10.5281/zenodo.10527751](https://doi.org/10.5281/zenodo.10527751)

## Useful resources

- [User manual](https://www.bonvinlab.org/haddock3-user-manual): The online HADDOCK3 guide describing every aspects of the tool.
- [Best practice guide](https://www.bonvinlab.org/software/bpg/) (HADDOCK2.X series)
- [The HADDOCK2.4 web server: A leap forward in integrative modelling of biomolecular complexes. Nature Prot. 2024](https://www.nature.com/articles/s41596-024-01011-0)

## Development

Please check [DEVELOPMENT](https://github.com/haddocking/haddock3/blob/main/DEVELOPMENT.md) for instructions on how to develop `haddock3`

### Code Documentation

The code documentation is automatically built and hosted at [bonvinlab.org/haddock3](https://www.bonvinlab.org/haddock3/).

To build it locally it is necessary to have some extra packages installed. You can install them using the following command:

```bash
pip install -e '.[docs]'
```

Then, to build the documentation, run the following commands:

```bash
sphinx-apidoc -f -e -o docs/ src/haddock -d 1
sphinx-build -b html docs haddock3-docs
```

> Warning messages are expected, but the documentation should be built successfully.

The rendered documentation will be available at `haddock3-docs/index.html`. This will open a local webpage with the

### Contributing

Check the [CONTRIBUTING](CONTRIBUTING.md) file for instructions on how to contribute with the project!

<!-- ---

Happy HADDOCking!

<img src="https://www.bonvinlab.org/images/bio-haddock.png" alt="haddock" width="50px"> --><|MERGE_RESOLUTION|>--- conflicted
+++ resolved
@@ -93,13 +93,8 @@
 
 If you used `haddock3` for your research, please cite us:
 
-<<<<<<< HEAD
-- **Research article**: M. Giulini, V. Reys, J.M.C. Teixeira, B. Jiménez-García, R.V. Honorato, A. Kravchenko, X. Xu, R. Versini, A. Engel, S. Verhoeven, A.M.J.J. Bonvin, _HADDOCK3: A modular and versatile platform for integrative modelling of biomolecular complexes_ biorxiv (2025). [https://www.biorxiv.org/content/10.1101/2025.04.30.651432v1](https://www.biorxiv.org/content/10.1101/2025.04.30.651432v1)
-
-=======
 - **Research article**: M. Giulini, V. Reys, J.M.C. Teixeira, B. Jiménez-García, R.V. Honorato, A. Kravchenko, X. Xu, R. Versini, A. Engel, S. Verhoeven, A.M.J.J. Bonvin, [*HADDOCK3: A modular and versatile platform for integrative modelling of biomolecular complexes*](https://pubs.acs.org/doi/10.1021/acs.jcim.5c00969) Journal of Chemical Information and Modeling (2025). doi: 10.1021/acs.jcim.5c00969 [[BioRxiv]](https://www.biorxiv.org/content/10.1101/2025.04.30.651432v1)
  
->>>>>>> 09c084e7
 - **Cite this repository**: M.C. Teixeira, J., Vargas Honorato, R., Giulini, M., Bonvin, A., SarahAlidoost, Reys, V., Jimenez, B., Schulte, D., van Noort, C., Verhoeven, S., Vreede, B., SSchott, & Tsai, R. (2024). haddocking/haddock3: v3.0.0-beta.5 (Version 3.0.0-beta.5) [Computer software]. [https://doi.org/10.5281/zenodo.10527751](https://doi.org/10.5281/zenodo.10527751)
 
 ## Useful resources
