"""
Create restructured text pages for module's default parameters.

These pages are then appended to the module's documentation page. See the
`.. include::` statement in the module's `.rst` file in the `docs/` folder.
The created files are save to `docs/modules/*/params/*.rst` files.

The pages generated by this script are not stagged to github. They are used
temporary just to create the HTML files for the documentation.
"""

import os
from collections.abc import Mapping
from pathlib import Path
import shutil

from haddock.core.typing import ParamMap
from haddock.libs.libio import read_from_yaml

HADDOCK_REL_SRC_PATH = Path("src", "haddock")

MODULE_TITLE_DICT = {
    "topoaa": "All-atom topology module",
    "rigidbody": "Rigid body docking sampling module",
    "lightdock": "LightDock sampling module",
    "gdock": "Gdock sampling module",
    "flexref": "Flexible refinement module",
    "mdref": "Water refinement module",
    "emref": "Energy Minimization refinement module",
    "mdscoring": "Molecular Dynamics scoring module",
    "emscoring": "Energy Minimization scoring module",
    "clustfcc": "FCC Clustering module",
    "caprieval": "CAPRI Evaluation module",
    "contactmap": "Contact Map module",
    "clustrmsd": "RMSD Clustering module",
    "rmsdmatrix": "RMSD Matrix calculation module",
    "seletop": "Selection of top models module",
    "seletopclusts": "Selection of top clusters module",
    "alascan": "Alanine Scanning module",
    "ilrmsdmatrix": "Interface Ligand RMSD Matrix calculation module",
    "exit": "Exit module",
<<<<<<< HEAD
    "openmm": "OpenMM module",
=======
    "sasascore": "Surface Accessibility Scoring module",
>>>>>>> dfad1e78
}

CATEGORY_TITLE_DICT = {
    "analysis": "Analysis Modules",
    "extras": "Extra Modules",
    "refinement": "Model Refinement Modules",
    "sampling": "Sampling Modules",
    "scoring": "Scoring Modules",
    "topology": "Topology Modules",
}

REFERENCE_TITLE_DICT = {
    "core": "Core Reference",
    "gear": "Gear Reference",
    "libs": "Libs Reference",
    "gear.clean_steps": "Clean output from step folders",
    "gear.config": "Configuration file I/O",
    "gear.expandable_parameters": "Expandable parameters",
    "gear.extend_run": "Start from copy",
    "gear.greetings": "Greetings messages",
    "gear.haddockmodel": "HADDOCK models",
    "gear.parameters": "Parameters helper",
    "gear.prepare_run": "Prepare run",
    "gear.preprocessing": "PDB preprocessing",
    "gear.restart_run": "Restart run",
    "gear.validations": "Validations",
    "gear.yaml2cfg": "YAML configs",
    "gear.zerofill": "Zero fill prefix",
    "libs.libalign": "libalign: sequence and structural alignments",
    "libs.libcli": "libcli: functions helping clients",
    "libs.libclust": "libclust: functions related to clustering",
    "libs.libcns": "libcns: creating CNS files",
    "libs.libfunc": "libfunc: functional-programming helping tools",
    "libs.libhpc": "libhpc: HPC execution functions",
    "libs.libinteractive": "libinteractive: functions related to interactive tasks",
    "libs.libio": "libio: I/O helping functions",
    "libs.liblog": "liblog: Logging helping functions",
    "libs.libmath": "libmath: Math helping functions",
    "libs.libmpi": "libmpi: MPI execution functions",
    "libs.libontology": "libontology: module communication",
    "libs.libparallel": "libparallel: multiprocessing helping functions",
    "libs.libpdb": "libpdb: PDB helping functions",
    "libs.libplots": "libplots: plotting functionalities",
    "libs.librestraints": "librestraints: functions related to restraints",
    "libs.libstructure": "libstructure: functions related to structures",
    "libs.libsubprocess": "libsubprocess: subprocess execution functions",
    "libs.libtimer": "libtimer: timing functions",
    "libs.libutil": "libutil: utility functions",
    "libs.libworkflow": "libworkflow: workflow functions",
    "core.cns_paths": "CNS paths definitions",
    "core.defaults": "Defaults definitions",
    "core.exceptions": "Exceptions",
    "core.supported_molecules": "Supported molecules",
    "core.typing": "typing",
    "mandatory_parameters.rst": "Mandatory Parameters",
}

CLI_TITLE_DICT = {
    "clis": "Command-line interfaces",
    "clis.cli": "Run HADDOCK3",
    "clis.cli_analyse": "Analysis client",
    "clis.cli_cfg": "Retrieve config",
    "clis.cli_clean": "Clean HADDOCK3 runs",
    "clis.cli_cp": "Copy steps to new run",
    "clis.cli_dmn": "Benchmark Daemon",
    "clis.cli_mpi": "HADDOCK3 MPI Run",
    "clis.cli_pp": "PDB preprocessing client",
    "clis.cli_re": "Interactive run client",
    "clis.cli_restraints": "Generate restraints",
    "clis.cli_score": "Calculate score",
    "clis.cli_traceback": "PDB Traceback client",
    "clis.cli_unpack": "Unpack HADDOCK3 run",
    "clis.re": "Interactive sucommands",
    "clis.restraints": "Restraints-related subcommands",
}


class HeadingController:
    """
    Control headings.

    reStructured text headings are defined by punctuation characters.

    In HADDOCK3 docs we use the order: '=', '-', '`', '~', '*'.

    The first heading tags is taken by the main docs. Therefore,
    `HeadingController` manages only from the second ('-') onward.

    Read more at: https://thomas-cokelaer.info/tutorials/sphinx/rest_syntax.html#headings
    """  # noqa: E501

    def __init__(self) -> None:
        self.title_headings = ["-", "`", "~", "*"]
        self._idx = 0

    @property
    def next(self) -> str:
        """Give the next heading char."""
        return self.title_headings[self._idx + 1]

    @property
    def current(self) -> str:
        """Give the current heading char."""
        return self.title_headings[self._idx]

    def reset(self) -> None:
        """Reset to the first heading."""
        self._idx = 0

    def increase(self) -> None:
        """Increase current heading."""
        self._idx += 1


HEADING = HeadingController()


def change_title(rst_file: Path, title: str) -> None:
    """
    Change the title of the rst file.

    Parameters
    ----------
    rst_file : Path
        Path to the rst file.
    title : str
        New title.
    """
    with open(rst_file, "r") as fin:
        lines = fin.readlines()
    with open(rst_file, "w") as fout:
        for ln, line in enumerate(lines):
            if ln == 0:
                line = title + os.linesep
            else:
                line = line
            fout.write(line)


def process_category_file(category: str) -> None:
    """
    Process the category file.

    Parameters
    ----------
    category : str
        Category name.
    """
    category_rst = Path(
<<<<<<< HEAD
                'docs',
                f"haddock.modules.{category}.rst"
                )

    target_path = Path(
        'docs',
        'modules',
        category
        )
=======
        haddock3_repository_path, "docs", f"haddock.modules.{category}.rst"
    )
    target_path = Path(haddock3_repository_path, "docs", "modules", category)
>>>>>>> dfad1e78
    # make category folder if it does not exist
    target_path.mkdir(exist_ok=True)
    target_rst = Path(target_path, "index.rst")
    shutil.move(category_rst, target_rst)
    # change title
    if category in CATEGORY_TITLE_DICT:
        title = CATEGORY_TITLE_DICT[category]
        change_title(target_rst, title)


def process_module_file(category: str, module_name: str) -> None:
    """
    Process the module file.

    Parameters
    ----------
    category : str
        Category name.
    module_name : str
        Module name.
    """
    module_rst = Path(
<<<<<<< HEAD
        'docs',
        f"haddock.modules.{category}.{module_name}.rst"
        )
    target_rst = Path(
        'docs',
        'modules',
        category,
        module_rst.name
        )
    shutil.move(module_rst, target_rst)
    # does the submodule exist?
    submodule_gen = Path('docs').glob(f"haddock.modules.{category}.{module_name}.*.rst")
    submodule_list = list(submodule_gen)
    if len(submodule_list) != 0:
        
        submodule_rst = submodule_list[0]
    
        submodule_target_rst = Path(
            'docs',
            'modules',
            category,
            submodule_rst.name
            )
=======
        haddock3_repository_path,
        "docs",
        f"haddock.modules.{category}.{module_name}.rst",
    )
    target_rst = Path(
        haddock3_repository_path, "docs", "modules", category, module_rst.name
    )
    shutil.move(module_rst, target_rst)
    # does the submodule exist?
    submodule_gen = Path(haddock3_repository_path, "docs").glob(
        f"haddock.modules.{category}.{module_name}.*.rst"
    )
    submodule_list = list(submodule_gen)
    if len(submodule_list) != 0:

        submodule_name = submodule_list[0]

        submodule_rst = Path(haddock3_repository_path, "docs", submodule_name)

        submodule_target_rst = Path(
            haddock3_repository_path, "docs", "modules", category, submodule_rst.name
        )
>>>>>>> dfad1e78
        shutil.move(submodule_rst, submodule_target_rst)

    with open(target_rst, "a") as fout:
        fout.write(
            f"{os.linesep}Default Parameters{os.linesep}"
            f"---------------{os.linesep}"
            f".. include:: params/{module_name}.rst" + os.linesep + os.linesep
        )
    # change title
    if module_name in MODULE_TITLE_DICT:
        title = MODULE_TITLE_DICT[module_name]
        change_title(target_rst, title)


# prepare YAML markdown files
def main() -> None:
    """
    Prepare restructured text files from YAML default configs in modules.

    These files are written to the 'docs/' folder but not stagged to
    github. Instead, they are used only by Sphinx to generate the HTML
    documentation pages.
    """
    # uses this pattern instead of importing:
    # from haddock.modules import modules_category
    # to avoid importing dependencies of the haddock modules packages
<<<<<<< HEAD
    pattern = Path('modules', '*', '*', '*.yaml')
    configs = Path(HADDOCK_REL_SRC_PATH).glob(str(pattern))
=======
    pattern = Path("modules", "*", "*", "*.yaml")
    configs = haddock3_source_path.glob(str(pattern))

>>>>>>> dfad1e78
    processed_categories = []
    # create RST pages for all modules' configuration files.
    for config in configs:
        if "_template" in str(config):
            continue

        module_name = config.parents[0].name
        category = config.parents[1].name
        params = read_from_yaml(config)

        # ignore empty modules - currently topocg for example
        if len(params) == 0:
            continue
        # if the category has not been processed yet, copy the category file
        if category not in processed_categories:
            process_category_file(category)

            processed_categories.append(category)

        HEADING.reset()
        HEADING.increase()
        text = build_rst(params)

        params_folder = Path(
<<<<<<< HEAD
            'docs',
            'modules',
=======
            haddock3_repository_path,
            "docs",
            "modules",
>>>>>>> dfad1e78
            category,
            "params",
        )
        params_folder.mkdir(exist_ok=True)
<<<<<<< HEAD
        with open(Path(params_folder, f'{module_name}.rst'), 'w') as fout:
=======

        with open(Path(params_folder, f"{module_name}.rst"), "w") as fout:
>>>>>>> dfad1e78
            fout.write(text)

        # copy the RST file to the new_docs/source/params folder
        process_module_file(category, module_name)

    # Generate general default parameters RST page
    HEADING.reset()
    HEADING.increase()
<<<<<<< HEAD
    general_defaults = Path(HADDOCK_REL_SRC_PATH, 'modules', 'defaults.yaml')
    general_params = read_from_yaml(general_defaults)
    text = build_rst(general_params)
    params_file = Path(
        'docs',
        'modules',
        'general_module_params.rst',
        )
=======
    general_defaults = Path(haddock3_source_path, "modules", "defaults.yaml")
    general_params = read_from_yaml(general_defaults)
    text = build_rst(general_params)
    params_file = Path(
        haddock3_repository_path,
        "docs",
        "modules",
        "general_module_params.rst",
    )
>>>>>>> dfad1e78

    with open(params_file, "w") as fout:
        fout.write(text)

    # now libs, gear and core
    for folder in ("libs", "gear", "core"):
        # make directory if it does not exist
<<<<<<< HEAD
        target_path = Path(HADDOCK_REL_SRC_PATH, 'docs', 'reference', folder)
        target_path.mkdir(exist_ok=True)
        # collect rst files
        rst_files = Path(HADDOCK_REL_SRC_PATH, 'docs').glob(f"haddock.{folder}.*rst")
=======
        target_path = Path(haddock3_repository_path, "docs", "reference", folder)
        target_path.mkdir(exist_ok=True)
        # collect rst files
        rst_files = Path(haddock3_repository_path, "docs").glob(
            f"haddock.{folder}.*rst"
        )
>>>>>>> dfad1e78
        for rst_file in rst_files:
            target_rst = Path(target_path, rst_file.name)
            shutil.move(rst_file, target_rst)
            title_key = ".".join(rst_file.name.split(".")[1:-1])
            if title_key in REFERENCE_TITLE_DICT:
                title = REFERENCE_TITLE_DICT[title_key]
                change_title(target_rst, title)

    # Generate mandatory parameters RST page
    HEADING.reset()
<<<<<<< HEAD
    mandatory_defaults = Path(HADDOCK_REL_SRC_PATH, 'core', 'mandatory.yaml')
=======
    mandatory_defaults = Path(haddock3_source_path, "core", "mandatory.yaml")
>>>>>>> dfad1e78
    mandatory_params = read_from_yaml(mandatory_defaults)

    for param in mandatory_params:
        mandatory_params[param][
            "default"
        ] = "No default assigned, this parameter is mandatory"

    text = build_rst(mandatory_params)
    params_file = Path(
<<<<<<< HEAD
        'docs',
        'reference',
        'core',
        'mandatory_parameters.rst',
        )

    with open(params_file, 'w') as fout:
        fout.write('Mandatory Parameters' + os.linesep)
        fout.write('====================' + os.linesep)
        fout.write(text)

    # now the command-line interfaces
    clients_folder = Path(HADDOCK_REL_SRC_PATH, 'docs', 'clients')
    clients_folder.mkdir(exist_ok=True)

    cli_rst_files = Path(HADDOCK_REL_SRC_PATH, 'docs').glob(f"haddock.clis.*rst")
    for cli_rst_file in cli_rst_files:
        target_rst = Path(
            'docs',
            'clients',
            cli_rst_file.name
            )
=======
        haddock3_repository_path,
        "docs",
        "reference",
        "core",
        "mandatory_parameters.rst",
    )

    with open(params_file, "w") as fout:
        fout.write("Mandatory Parameters" + os.linesep)
        fout.write("====================" + os.linesep)
        fout.write(text)

    # now the command-line interfaces
    clients_folder = Path(haddock3_repository_path, "docs", "clients")
    clients_folder.mkdir(exist_ok=True)

    cli_rst_files = Path(haddock3_repository_path, "docs").glob(f"haddock.clis.*rst")
    for cli_rst_file in cli_rst_files:
        target_rst = Path(
            haddock3_repository_path, "docs", "clients", cli_rst_file.name
        )
>>>>>>> dfad1e78
        shutil.move(cli_rst_file, target_rst)
        title_key = ".".join(cli_rst_file.name.split(".")[1:-1])
        if title_key in CLI_TITLE_DICT:
            title = CLI_TITLE_DICT[title_key]
            change_title(target_rst, title)


def do_text(name: str, param: ParamMap, level: str) -> str:
    """Create text from parameter dictionary."""
    text = [
        f"{name}",
        f"{level * len(name)}",
        "",
    ]
    text.append(f'| *default*: {param["default"]!r}')
    text.append(f'| *type*: {param["type"]}')
    text.append(f'| *title*: {param["title"]}')

    # choices, min, max are not always present
    for key in ["choices", "min", "max"]:
        if key in param:
            text.append(f"| *{key}*: {param[key]}")

    text.append(f'| *short description*: {param["short"]}')
    text.append(f'| *long description*: {param["long"]}')
    text.append(f'| *group*: {param.get("group", "No group assigned")}')
    text.append(f'| *explevel*: {param["explevel"]}')
    text.append("")

    return os.linesep.join(text)


def loop_params(
    config: ParamMap, easy: list[str], expert: list[str], guru: list[str]
) -> tuple[list[str], list[str], list[str]]:
    """
    Treat parameters for module.

    *Important:* considers that some configuration files can have
    dictionaries with subparameters. However, there should NOT be more
    than one level of nesting in the configuration parameter files.
    """
    # sort parameters by name
    sorted_ = sorted(
        ((k, v) for k, v in config.items()),
        key=lambda x: x[0],
    )

    for name, data in sorted_:

        # case for nested parameters like `mol1` in topoaa
        if isinstance(data, Mapping) and "default" not in data:

            explevel = data["explevel"]
            new_title = [name, HEADING.current * len(name), ""]

            if explevel == "easy":
                easy.extend(new_title)
                sublist = easy
            elif explevel == "expert":
                expert.extend(new_title)
                sublist = expert
            elif explevel == "guru":
                guru.extend(new_title)
                sublist = guru
            elif explevel == "hidden":
                continue
            else:
                emsg = f"explevel {explevel!r} is not expected"
                raise AssertionError(emsg)

            data_text = (
                f'| *title*: {data["title"]}',
                f'| *short description*: {data["short"]}',
                f'| *long description*: {data["long"]}',
                f'| *group*: {data["group"]}',
                f"| *explevel*: {explevel}",
                "",
            )
            sublist.append(os.linesep.join(data_text))

            # create subparameters RST sorted by name
            data_sorted = sorted(
                ((k, v) for k, v in data.items()),
                key=lambda x: x[0],
            )
            for name2, param2 in data_sorted:
                if isinstance(param2, Mapping):
                    text = do_text(
                        f"{name}.{name2}",
                        param2,
                        level=HEADING.next,
                    )
                    sublist.append(text)

        # case for normal parameter
        elif isinstance(data, Mapping):

            explevel = data["explevel"]
            text = do_text(name, data, level=HEADING.current)

            if explevel == "easy":
                easy.append(text)
            elif explevel == "expert":
                expert.append(text)
            elif explevel == "guru":
                guru.append(text)
            elif explevel == "hidden":
                continue
            else:
                emsg = f"explevel {explevel!r} is not expected"
                raise AssertionError(emsg)
        else:
            emsg = f"Unexpected parameter behaviour: {name!r}"
            raise AssertionError(emsg)

    easy.append("")
    expert.append("")
    guru.append("")

    return easy, expert, guru


def build_rst(module_params: ParamMap) -> str:
    """Build .rst text."""
    easy = ["Easy", HEADING.current * 4, ""]
    expert = ["Expert", HEADING.current * 6, ""]
    guru = ["Guru", HEADING.current * 4, ""]

    HEADING.increase()
    easy, expert, guru = loop_params(module_params, easy, expert, guru)

    doc: list[str] = []
    for list_ in (easy, expert, guru):
        if len(list_) > 4:
            doc.extend(list_)

    text = os.linesep + os.linesep + os.linesep.join(doc)
    return text


if __name__ == "__main__":
    main()<|MERGE_RESOLUTION|>--- conflicted
+++ resolved
@@ -39,11 +39,8 @@
     "alascan": "Alanine Scanning module",
     "ilrmsdmatrix": "Interface Ligand RMSD Matrix calculation module",
     "exit": "Exit module",
-<<<<<<< HEAD
     "openmm": "OpenMM module",
-=======
     "sasascore": "Surface Accessibility Scoring module",
->>>>>>> dfad1e78
 }
 
 CATEGORY_TITLE_DICT = {
@@ -193,7 +190,6 @@
         Category name.
     """
     category_rst = Path(
-<<<<<<< HEAD
                 'docs',
                 f"haddock.modules.{category}.rst"
                 )
@@ -203,11 +199,6 @@
         'modules',
         category
         )
-=======
-        haddock3_repository_path, "docs", f"haddock.modules.{category}.rst"
-    )
-    target_path = Path(haddock3_repository_path, "docs", "modules", category)
->>>>>>> dfad1e78
     # make category folder if it does not exist
     target_path.mkdir(exist_ok=True)
     target_rst = Path(target_path, "index.rst")
@@ -230,7 +221,6 @@
         Module name.
     """
     module_rst = Path(
-<<<<<<< HEAD
         'docs',
         f"haddock.modules.{category}.{module_name}.rst"
         )
@@ -254,30 +244,6 @@
             category,
             submodule_rst.name
             )
-=======
-        haddock3_repository_path,
-        "docs",
-        f"haddock.modules.{category}.{module_name}.rst",
-    )
-    target_rst = Path(
-        haddock3_repository_path, "docs", "modules", category, module_rst.name
-    )
-    shutil.move(module_rst, target_rst)
-    # does the submodule exist?
-    submodule_gen = Path(haddock3_repository_path, "docs").glob(
-        f"haddock.modules.{category}.{module_name}.*.rst"
-    )
-    submodule_list = list(submodule_gen)
-    if len(submodule_list) != 0:
-
-        submodule_name = submodule_list[0]
-
-        submodule_rst = Path(haddock3_repository_path, "docs", submodule_name)
-
-        submodule_target_rst = Path(
-            haddock3_repository_path, "docs", "modules", category, submodule_rst.name
-        )
->>>>>>> dfad1e78
         shutil.move(submodule_rst, submodule_target_rst)
 
     with open(target_rst, "a") as fout:
@@ -304,14 +270,8 @@
     # uses this pattern instead of importing:
     # from haddock.modules import modules_category
     # to avoid importing dependencies of the haddock modules packages
-<<<<<<< HEAD
     pattern = Path('modules', '*', '*', '*.yaml')
     configs = Path(HADDOCK_REL_SRC_PATH).glob(str(pattern))
-=======
-    pattern = Path("modules", "*", "*", "*.yaml")
-    configs = haddock3_source_path.glob(str(pattern))
-
->>>>>>> dfad1e78
     processed_categories = []
     # create RST pages for all modules' configuration files.
     for config in configs:
@@ -336,24 +296,13 @@
         text = build_rst(params)
 
         params_folder = Path(
-<<<<<<< HEAD
             'docs',
             'modules',
-=======
-            haddock3_repository_path,
-            "docs",
-            "modules",
->>>>>>> dfad1e78
             category,
             "params",
         )
         params_folder.mkdir(exist_ok=True)
-<<<<<<< HEAD
         with open(Path(params_folder, f'{module_name}.rst'), 'w') as fout:
-=======
-
-        with open(Path(params_folder, f"{module_name}.rst"), "w") as fout:
->>>>>>> dfad1e78
             fout.write(text)
 
         # copy the RST file to the new_docs/source/params folder
@@ -362,7 +311,6 @@
     # Generate general default parameters RST page
     HEADING.reset()
     HEADING.increase()
-<<<<<<< HEAD
     general_defaults = Path(HADDOCK_REL_SRC_PATH, 'modules', 'defaults.yaml')
     general_params = read_from_yaml(general_defaults)
     text = build_rst(general_params)
@@ -371,17 +319,6 @@
         'modules',
         'general_module_params.rst',
         )
-=======
-    general_defaults = Path(haddock3_source_path, "modules", "defaults.yaml")
-    general_params = read_from_yaml(general_defaults)
-    text = build_rst(general_params)
-    params_file = Path(
-        haddock3_repository_path,
-        "docs",
-        "modules",
-        "general_module_params.rst",
-    )
->>>>>>> dfad1e78
 
     with open(params_file, "w") as fout:
         fout.write(text)
@@ -389,19 +326,12 @@
     # now libs, gear and core
     for folder in ("libs", "gear", "core"):
         # make directory if it does not exist
-<<<<<<< HEAD
-        target_path = Path(HADDOCK_REL_SRC_PATH, 'docs', 'reference', folder)
+        target_path = Path('docs', 'reference', folder)
         target_path.mkdir(exist_ok=True)
         # collect rst files
-        rst_files = Path(HADDOCK_REL_SRC_PATH, 'docs').glob(f"haddock.{folder}.*rst")
-=======
-        target_path = Path(haddock3_repository_path, "docs", "reference", folder)
-        target_path.mkdir(exist_ok=True)
-        # collect rst files
-        rst_files = Path(haddock3_repository_path, "docs").glob(
+        rst_files = Path('docs').glob(
             f"haddock.{folder}.*rst"
-        )
->>>>>>> dfad1e78
+            )
         for rst_file in rst_files:
             target_rst = Path(target_path, rst_file.name)
             shutil.move(rst_file, target_rst)
@@ -412,11 +342,7 @@
 
     # Generate mandatory parameters RST page
     HEADING.reset()
-<<<<<<< HEAD
     mandatory_defaults = Path(HADDOCK_REL_SRC_PATH, 'core', 'mandatory.yaml')
-=======
-    mandatory_defaults = Path(haddock3_source_path, "core", "mandatory.yaml")
->>>>>>> dfad1e78
     mandatory_params = read_from_yaml(mandatory_defaults)
 
     for param in mandatory_params:
@@ -426,52 +352,30 @@
 
     text = build_rst(mandatory_params)
     params_file = Path(
-<<<<<<< HEAD
         'docs',
         'reference',
         'core',
         'mandatory_parameters.rst',
         )
 
-    with open(params_file, 'w') as fout:
-        fout.write('Mandatory Parameters' + os.linesep)
-        fout.write('====================' + os.linesep)
+    with open(params_file, "w") as fout:
+        fout.write("Mandatory Parameters" + os.linesep)
+        fout.write("====================" + os.linesep)
         fout.write(text)
 
     # now the command-line interfaces
-    clients_folder = Path(HADDOCK_REL_SRC_PATH, 'docs', 'clients')
+    clients_folder = Path('docs', 'clients')
     clients_folder.mkdir(exist_ok=True)
 
-    cli_rst_files = Path(HADDOCK_REL_SRC_PATH, 'docs').glob(f"haddock.clis.*rst")
+    cli_rst_files = Path('docs').glob(
+        f"haddock.clis.*rst"
+    )
     for cli_rst_file in cli_rst_files:
         target_rst = Path(
             'docs',
             'clients',
             cli_rst_file.name
             )
-=======
-        haddock3_repository_path,
-        "docs",
-        "reference",
-        "core",
-        "mandatory_parameters.rst",
-    )
-
-    with open(params_file, "w") as fout:
-        fout.write("Mandatory Parameters" + os.linesep)
-        fout.write("====================" + os.linesep)
-        fout.write(text)
-
-    # now the command-line interfaces
-    clients_folder = Path(haddock3_repository_path, "docs", "clients")
-    clients_folder.mkdir(exist_ok=True)
-
-    cli_rst_files = Path(haddock3_repository_path, "docs").glob(f"haddock.clis.*rst")
-    for cli_rst_file in cli_rst_files:
-        target_rst = Path(
-            haddock3_repository_path, "docs", "clients", cli_rst_file.name
-        )
->>>>>>> dfad1e78
         shutil.move(cli_rst_file, target_rst)
         title_key = ".".join(cli_rst_file.name.split(".")[1:-1])
         if title_key in CLI_TITLE_DICT:
