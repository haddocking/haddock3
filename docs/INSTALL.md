--- conflicted
+++ resolved
@@ -141,11 +141,7 @@
 To run the restraints web service you must have the following dependencies installed in the `(haddock3)` python environment:
 
 ```bash
-<<<<<<< HEAD
-pip install uvicorn fastapi python-multipart
-=======
 pip install uvicorn fastapi
->>>>>>> 3cf67532
 ```
 
 Information on the restraints web service can be found [here](https://github.com/haddocking/haddock3/blob/main/src/haddock/clis/restraints/webservice.py).
