--- conflicted
+++ resolved
@@ -36,15 +36,15 @@
 # Cluster based on RMSDistance
 [clustrmsd]
 criterion = "distance"  # Use RMSD distances to cluster structures.
-tolerance = 1  # Minimum distance to cluster two entries together
-threshold = 1  # Even singlotons will be `clustered`
+clust_cutoff = 1  # Minimum distance to cluster two entries together
+min_population = 1  # Even singlotons will be `clustered`
 plot_matrix = true  # Plot the corresponding matrix
 
 # Cluster based on RMSD
 [clustrmsd]
 criterion = "distance"  # Use RMSD distances to cluster structures.
-tolerance = 7.5  # Minimum distance to cluster two entries together
-threshold = 2  # A minimum of 2 members required to form a cluster
+clust_cutoff = 7.5  # Minimum distance to cluster two entries together
+min_population = 2  # A minimum of 2 members required to form a cluster
 plot_matrix = true  # Plot the corresponding matrix
 
 # Select best clusters
@@ -55,15 +55,7 @@
 
 # Re-clusters based on number of final clusters with `maxclust` criterion
 [clustrmsd]
-<<<<<<< HEAD
 criterion = "maxclust"  # Use maximum number of cluster to create clusters
-tolerance = 3  # Number of wished clusters
-threshold = 1  # Even singlotons will be `clustered`
-plot_matrix = true  # Plot the corresponding matrix
-
-# ====================================================================
-=======
-criterion="distance"
-clust_cutoff=7.5
-min_population=2
->>>>>>> 7c1d16aa
+n_clusters = 3  # Number of wished clusters
+min_population = 1  # Even singlotons will be `clustered`
+plot_matrix = true  # Plot the corresponding matrix