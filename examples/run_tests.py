"""
Run all test examples in a row.

This script should be executed from inside the `examples/` folder.

This script runs the `*-test.cfg` files. These test cases are not fetched
automatically. If you want to add/remove cases you need to edit this script.
The HADDOCK3 team has defined here only those test cases that are part of the
integration tests.

This script will delete existing run directories which names overlap with those
defined in the test configuration files.

If you see errors related to python import statements, make sure you have
the HADDOCK3 environment activated.

A breaking example means something is wrong in the HADDOCK3 core workflow.
You should work towards solving that problem or contact the HADDOCK3 team.

USAGE:

    $ python run_tests.py -h
    $ python run_tests.py     # runs all examples regardless of errors
    $ python run_tests.py -b  # stops asap an error is found
"""
import argparse
import os
import subprocess
import sys
from functools import partial
from shutil import rmtree


try:
    from haddock.gear.config import load as read_config
    from haddock.libs.libio import working_directory
except Exception:
    print(  # noqa: T201
        "Haddock3 could not be imported. "
        "Please activate the haddock3 python environment.",
        file=sys.stderr,
        )
    sys.exit(1)


# edit this tuple to add or remove examples.
# keys are the examples folder, and values are the configuration files
# the whitespaces below are anti-pythonic but facilitate reading :-)
examples = (
    ("docking-antibody-antigen"    , "docking-antibody-antigen-ranairCDR-test.cfg"),  # noqa: E203, E501
    ("docking-antibody-antigen"    , "docking-antibody-antigen-ranairCDR-clt-test.cfg"),  # noqa: E203, E501
    ("docking-antibody-antigen"    , "docking-antibody-antigen-CDR-accessible-test.cfg"),  # noqa: E203, E501
    ("docking-antibody-antigen"    , "docking-antibody-antigen-CDR-accessible-clt-test.cfg"),  # noqa: E203, E501
    ("docking-antibody-antigen"    , "docking-antibody-antigen-CDR-NMR-CSP-test.cfg"),  # noqa: E203, E501
    ("docking-protein-DNA"         , "docking-protein-DNA-test.cfg"),  # noqa: E203, E501
    ("docking-protein-DNA"         , "docking-protein-DNA-mdref-test.cfg"),  # noqa: E203, E501
    ("docking-protein-homotrimer"  , "docking-protein-homotrimer-test.cfg"),  # noqa: E203, E501
    ("docking-protein-glycan"      , "docking-protein-glycan-test.cfg"),  # noqa: E203, E501
    ("docking-protein-glycan"      , "docking-flexref-protein-glycan-test.cfg"),  # noqa: E203, E501
    ("docking-protein-ligand-shape", "docking-protein-ligand-shape-test.cfg"),  # noqa: E203, E501
    ("docking-protein-ligand"      , "docking-protein-ligand-test.cfg"),  # noqa: E203, E501
    ("docking-protein-peptide"     , "docking-protein-peptide-test.cfg"),  # noqa: E203, E501
    ("docking-protein-peptide"     , "docking-protein-peptide-mdref-test.cfg"),  # noqa: E203, E501
    ("docking-protein-protein"     , "docking-protein-protein-test.cfg"),  # noqa: E203, E501
    ("docking-protein-protein"     , "docking-protein-protein-cltsel-test.cfg"),  # noqa: E203, E501
    ("docking-protein-protein"     , "docking-protein-protein-mdref-test.cfg"),  # noqa: E203, E501
    ("docking-multiple-ambig"      , "docking-multiple-tbls-test.cfg"),  # noqa: E203, E501
    ("docking-protein-protein"     , "docking-exit-test.cfg"),  # noqa: E203, E501
    ("refine-complex"              , "refine-complex-test.cfg"),  # noqa: E203, E501
    ("scoring"                     , "emscoring-test.cfg"),  # noqa: E203, E501
    ("scoring"                     , "mdscoring-test.cfg"),  # noqa: E203, E501
    ("scoring"                     , "emscoring-mdscoring-test.cfg"),  # noqa: E203, E501
    ("analysis"                    , "topoaa-caprieval-test.cfg"),  # noqa: E203, E501
    ("analysis"                    , "topoaa-clustfcc-test.cfg"),  # noqa: E203, E501
    ("analysis"                    , "topoaa-rmsdmatrix-clustrmsd-test.cfg"),  # noqa: E203, E501
    )


ap = argparse.ArgumentParser(
    description=__doc__,
    formatter_class=argparse.RawDescriptionHelpFormatter,
    )

ap.add_argument(
    '-b',
    '--break-on-errors',
    action='store_true',
    help=(
        "Stop execution as soon an example gives an error. "
        "If not given, runs all examples regardless of errors."
        ),
    )


def load_args():
    """Load argparse arguments."""
    return ap.parse_args()


def _run_subprocess_cmd(cmd_: str, check: bool = True) -> None:
    """Run provided command line with subprocess.

    Parameters
    ----------
    cmd_ : str
        The Haddock3 command line
    check : bool, optional
        Should the exit status be checked, by default True
    """
    subprocess.run(
        cmd_,
        shell=True,
        check=check,
        stdout=sys.stdout,
        stderr=sys.stderr,
        )


def main(examples, break_on_errors=True):
    """Run all the examples."""
    # Preset subprocess arguments
    run_subprocess_cmd = partial(_run_subprocess_cmd, check=break_on_errors)

    # Loop over config files
    for folder, file_ in examples:

        print(  # noqa: T201
            os.linesep,
            f" {file_.upper()} ".center(80, "*"),
            os.linesep,
            flush=True,
            )  # noqa: T201

        with working_directory(folder):

            # obtain run directory
            all_params = read_config(file_)
            rundir = all_params['final_cfg']["run_dir"]
            # remove eventual previous run
            rmtree(rundir, ignore_errors=True)

            # run example
            run_subprocess_cmd(f"haddock3 {file_}")

            # test sub-commands / parameters on the prot-prot run
            if file_ == "docking-protein-protein-test.cfg":
                # perform a restart step
                run_subprocess_cmd(f"haddock3 {file_} --restart 5")

                # perform a restart step from 0
                run_subprocess_cmd(f"haddock3 {file_} --restart 0")

                # test copy run
                rmtree("run2", ignore_errors=True)
                run_subprocess_cmd("haddock3-copy -r run1-test -m 0 4 -o run2")

<<<<<<< HEAD
                # test --extend-run
                run_subprocess_cmd(
                    "haddock3 docking-extend-run-test.cfg --extend-run run2"
                    )

=======
>>>>>>> b3c8aa52
                # test exit with extend-run
                rmtree("run2", ignore_errors=True)
                run_subprocess_cmd("haddock3-copy -r run1-test -m 0 4 -o run2")
                run_subprocess_cmd(
                    "haddock3 docking-extend-run-exit-test.cfg --extend-run run2",  # noqa: E501
                    )

                # test exit with --restart
                rmtree("run1-restart-exit-test", ignore_errors=True)
                run_subprocess_cmd("cp -r run1-test run1-restart-exit-test")
                run_subprocess_cmd(
                    "haddock3 docking-restart-exit-test.cfg --restart 3",
                    )
                
                # Copy run for haddock3-re commands
                rmtree("run1-re", ignore_errors=True)
                run_subprocess_cmd(
                    "haddock3-copy -r run1-test -m 0 7 9 -o run1-re",
                    )
                
                # perform a haddock3 re-scoring command
                run_subprocess_cmd(
                    "haddock3-re score -e 1.1 -w 1 -d 0.3 -b 1 -a 1 run1-re/2_caprieval",  # noqa : E501
                    )
                
                # perform a haddock3 re-clustfcc command
                run_subprocess_cmd(
                    "haddock3-re clustfcc -f 0.5 -s 0.7 -t 2 run1-re/1_clustfcc",  # noqa : E501
                    )
                
                # FIXME: Make this runs properly function
                # perform a haddock3 re-clustrmsd command

                # perform haddock3 --extend-run on re-run
                # run_subprocess_cmd(
                #     "haddock3 docking-re-extend-run-test.cfg --extend-run run1-re",  # noqa : E501
                #     )

                # perform haddock3 --restart on re-run
                # run_subprocess_cmd(
                #     "haddock3 docking-re-restart-test.cfg --restart 5",
                #     )

    return


if __name__ == "__main__":
    cmd = load_args()
    main(examples, **vars(cmd))<|MERGE_RESOLUTION|>--- conflicted
+++ resolved
@@ -154,14 +154,6 @@
                 rmtree("run2", ignore_errors=True)
                 run_subprocess_cmd("haddock3-copy -r run1-test -m 0 4 -o run2")
 
-<<<<<<< HEAD
-                # test --extend-run
-                run_subprocess_cmd(
-                    "haddock3 docking-extend-run-test.cfg --extend-run run2"
-                    )
-
-=======
->>>>>>> b3c8aa52
                 # test exit with extend-run
                 rmtree("run2", ignore_errors=True)
                 run_subprocess_cmd("haddock3-copy -r run1-test -m 0 4 -o run2")
