--- conflicted
+++ resolved
@@ -45,15 +45,6 @@
     ("docking-protein-DNA", "docking-protein-DNA-mdref-test.cfg"),
     ("docking-protein-homotrimer", "docking-protein-homotrimer-test.cfg"),
     ("docking-protein-ligand-shape", "docking-protein-ligand-shape-test.cfg"),
-<<<<<<< HEAD
-    ("docking-protein-ligand", "docking-protein-ligand-test.cfg"),
-    ("docking-protein-peptide", "docking-protein-peptide-test.cfg"),
-    ("docking-protein-protein", "docking-protein-protein-test.cfg"),
-    ("docking-protein-protein", "docking-protein-protein-cltsel-test.cfg"),
-    ("docking-protein-protein", "docking-protein-protein-mdref-test.cfg"),
-    ("refine-complex", "refine-complex-test.cfg"),
-    ("scoring", "scoring-test.cfg"),
-=======
     ("docking-protein-ligand"      , "docking-protein-ligand-test.cfg"),
     ("docking-protein-peptide"     , "docking-protein-peptide-test.cfg"),
     ("docking-protein-peptide"     , "docking-protein-peptide-mdref-test.cfg"),
@@ -62,7 +53,6 @@
     ("docking-protein-protein"     , "docking-protein-protein-mdref-test.cfg"),
     ("refine-complex"              , "refine-complex-test.cfg"),
     ("scoring"                     , "scoring-test.cfg"),
->>>>>>> 593fa7d3
     )
 
 
