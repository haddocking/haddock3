# ====================================================================
# Scoring example

# directory in which the scoring will be done
run_dir = "run1-emscoring-mdscoring-test"

# execution mode
ncores = 40
mode = "local"

# ensemble to be scored
molecules = ["data/T161-rescoring-ens.pdb",
             "data/protein-dna_1w.pdb",
             "data/protein-protein_1w.pdb", 
             "data/protein-protein_2w.pdb", 
             "data/protein-trimer_1w.pdb"
             ]


# ====================================================================
# Parameters for each stage are defined below

[topoaa]
autohis = true

[emscoring]
tolerance = 20
<<<<<<< HEAD
# consensus scoring: do not export models
export = false
=======
per_interface_scoring = true
>>>>>>> 6f89a3db

[mdscoring]
per_interface_scoring = true

[caprieval]

# ====================================================================<|MERGE_RESOLUTION|>--- conflicted
+++ resolved
@@ -25,12 +25,9 @@
 
 [emscoring]
 tolerance = 20
-<<<<<<< HEAD
 # consensus scoring: do not export models
 export = false
-=======
 per_interface_scoring = true
->>>>>>> 6f89a3db
 
 [mdscoring]
 per_interface_scoring = true
