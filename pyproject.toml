--- conflicted
+++ resolved
@@ -4,21 +4,13 @@
 
 [project]
 name = "haddock3"
-<<<<<<< HEAD
 version = "2025.9.2"
-=======
-version = "2025.9.1"
->>>>>>> f8ce7c1e
 description = "HADDOCK3"
 readme = "README.md"
 authors = [{ name = "BonvinLab", email = "bonvinlab.support@uu.nl" }]
 license = { text = "Apache License 2.0" }
 classifiers = [
-<<<<<<< HEAD
-  "Development Status :: 5 - Stable/Production",
-=======
   "Development Status :: 5 - Production/Stable",
->>>>>>> f8ce7c1e
   "License :: OSI Approved :: Apache Software License",
   "Natural Language :: English",
   "Operating System :: POSIX",
