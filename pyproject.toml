[build-system]
requires = ["setuptools>=45", "wheel"]
build-backend = "setuptools.build_meta"

[project]
name = "haddock3"
version = "2024.10.0b6"
description = "HADDOCK3"
readme = "README.md"
authors = [{ name = "BonvinLab", email = "bonvinlab.support@uu.nl" }]
license = { text = "Apache License 2.0" }
classifiers = [
  "Development Status :: 4 - Beta",
  "License :: OSI Approved :: Apache Software License",
  "Natural Language :: English",
  "Operating System :: POSIX",
  "Operating System :: POSIX :: Linux",
  "Operating System :: MacOS",
  "Intended Audience :: Science/Research",
  "Topic :: Scientific/Engineering :: Bio-Informatics",
  "Topic :: Scientific/Engineering :: Chemistry",
  "Topic :: Scientific/Engineering :: Physics",
  "Programming Language :: Python :: 3.9",
  "Programming Language :: Python :: 3.10",
  "Programming Language :: Python :: 3.11",
  "Programming Language :: Python :: 3.12",
]
keywords = [
  "Structural Biology",
  "Biochemistry",
  "Docking",
  "Protein docking",
  "Proteins",
]
requires-python = ">=3.9, <3.13"
dependencies = [
  'pdb-tools>=2.5.0',
  'biopython==1.*',
  'jsonpickle>=2.1.0',
  'numpy==1.*',
  'pyyaml>=6.0',
  'scipy>=1.10.0',
  'toml>=0.10.2',
  'pandas==2.*',
  'plotly==5.24.1',
<<<<<<< HEAD
  'kaleido==0.2.1',
  'freesasa>=2.2.1',
  'prodigy-prot==2.2.3',
  'prodigy-lig==1.1.2'
=======
  'freesasa>=2.2.1',
>>>>>>> a9f9c135
]

[project.optional-dependencies]
dev = [
  "coverage==7.6.1",
  "pytest==8.3.3",
  "pytest-cov==4.0.0",
  "hypothesis==6.112.2",
  "pytest-mock==3.14.0",
  "fastapi==0.115.0",
  "httpx==0.27.0",
  "mpi4py==4.0.0",
  "kaleido==0.2.1",
]
docs = [
  "sphinx>=2",
  "sphinx-argparse>=0.4.0",
  "sphinx_rtd_theme>=2.0.0",
  "CommonMark>=0.9.1",
  "mock>=5.0.2",
  "myst-parser>=1.0.0",
]

[project.urls]
Homepage = "https://github.com/haddocking/haddock3"
Documentation = "https://github.com/haddocking/haddock3#readme"
"Issue Tracker" = "https://github.com/haddocking/haddock3/issues"
"Discussion Forum" = "https://github.com/haddocking/haddock3/issues"

[project.scripts]
haddock3 = "haddock.clis.cli:maincli"
haddock3-mpitask = "haddock.clis.cli_mpi:maincli"
haddock3-bm = "haddock.clis.cli_bm:maincli"
haddock3-cfg = "haddock.clis.cli_cfg:maincli"
haddock3-clean = "haddock.clis.cli_clean:maincli"
haddock3-copy = "haddock.clis.cli_cp:maincli"
haddock3-dmn = "haddock.clis.cli_dmn:maincli"
haddock3-pp = "haddock.clis.cli_pp:maincli"
haddock3-score = "haddock.clis.cli_score:maincli"
haddock3-unpack = "haddock.clis.cli_unpack:maincli"
haddock3-analyse = "haddock.clis.cli_analyse:maincli"
haddock3-traceback = "haddock.clis.cli_traceback:maincli"
haddock3-re = "haddock.clis.cli_re:maincli"
haddock3-restraints = "haddock.clis.cli_restraints:maincli"

[tool.setuptools]
packages = ["haddock"]
package-dir = { "" = "src" }
include-package-data = true

[tool.setuptools.package-data]
haddock = ["bin/*"]<|MERGE_RESOLUTION|>--- conflicted
+++ resolved
@@ -43,14 +43,9 @@
   'toml>=0.10.2',
   'pandas==2.*',
   'plotly==5.24.1',
-<<<<<<< HEAD
-  'kaleido==0.2.1',
+  'prodigy-prot==2.2.3',
+  'prodigy-lig==1.1.2',
   'freesasa>=2.2.1',
-  'prodigy-prot==2.2.3',
-  'prodigy-lig==1.1.2'
-=======
-  'freesasa>=2.2.1',
->>>>>>> a9f9c135
 ]
 
 [project.optional-dependencies]
