[build-system]
requires = ["setuptools>=45", "wheel"]
build-backend = "setuptools.build_meta"

[project]
name = "haddock3"
<<<<<<< HEAD
version = "2025.8.2"
=======
version = "2025.9.1"
>>>>>>> f8ce7c1e
description = "HADDOCK3"
readme = "README.md"
authors = [{ name = "BonvinLab", email = "bonvinlab.support@uu.nl" }]
license = { text = "Apache License 2.0" }
classifiers = [
  "Development Status :: 5 - Production/Stable",
  "License :: OSI Approved :: Apache Software License",
  "Natural Language :: English",
  "Operating System :: POSIX",
  "Operating System :: POSIX :: Linux",
  "Operating System :: MacOS",
  "Intended Audience :: Science/Research",
  "Topic :: Scientific/Engineering :: Bio-Informatics",
  "Topic :: Scientific/Engineering :: Chemistry",
  "Topic :: Scientific/Engineering :: Physics",
  "Programming Language :: Python :: 3.9",
  "Programming Language :: Python :: 3.10",
  "Programming Language :: Python :: 3.11",
  "Programming Language :: Python :: 3.12",
  "Programming Language :: Python :: 3.13",
]
keywords = [
  "Structural Biology",
  "Biochemistry",
  "Docking",
  "Protein docking",
  "Proteins",
]
requires-python = ">=3.9, <3.14"
dependencies = [
  'pdb-tools>=2.5.0',
  'biopython==1.*',
  'jsonpickle>=2.1.0',
  'numpy==2.*',
  'pyyaml>=6.0',
  'scipy>=1.10.0',
  'toml>=0.10.2',
  'pandas==2.*',
  'prodigy-prot==2.3.0',
  'prodigy-lig==1.1.3',
  'plotly==6.3.0',
  'freesasa>=2.2.1',
]

[project.optional-dependencies]
dev = [
  "coverage==7.10.6",
  "pytest==8.3.5",
  "pytest-cov==6.2.1",
  "hypothesis==6.138.10",
  "pytest-mock==3.14.1",
  "fastapi==0.116.1",
  "httpx==0.28.1",
  "kaleido==1.0.0",
  "pytest-random-order==1.2.0",
]
docs = [
  "sphinx>=7",
  "sphinx-argparse>=0.4.0",
  "sphinx_rtd_theme>=3.0.1",
  "CommonMark>=0.9.1",
  "mock>=5.1.0",
  "myst-parser>=3.0.1",
]
mpi = ["mpi4py==4.1.0"]

notebooks = ["py3Dmol>=2.5.2"]

[project.urls]
Homepage = "https://github.com/haddocking/haddock3"
Documentation = "https://github.com/haddocking/haddock3#readme"
"Issue Tracker" = "https://github.com/haddocking/haddock3/issues"
"Discussion Forum" = "https://github.com/haddocking/haddock3/issues"

[project.scripts]
haddock3 = "haddock.clis.cli:maincli"
haddock3-mpitask = "haddock.clis.cli_mpi:maincli"
haddock3-cfg = "haddock.clis.cli_cfg:maincli"
haddock3-clean = "haddock.clis.cli_clean:maincli"
haddock3-copy = "haddock.clis.cli_cp:maincli"
haddock3-dmn = "haddock.clis.cli_dmn:maincli"
haddock3-pp = "haddock.clis.cli_pp:maincli"
haddock3-score = "haddock.clis.cli_score:maincli"
haddock3-unpack = "haddock.clis.cli_unpack:maincli"
haddock3-analyse = "haddock.clis.cli_analyse:maincli"
haddock3-traceback = "haddock.clis.cli_traceback:maincli"
haddock3-re = "haddock.clis.cli_re:maincli"
haddock3-restraints = "haddock.clis.cli_restraints:maincli"
haddock-restraints = "haddock.clis.wrapper_haddock_restraints:main"

[tool.setuptools]
packages = ["haddock"]
package-dir = { "" = "src" }
include-package-data = true

[tool.setuptools.package-data]
haddock = ["bin/*"]<|MERGE_RESOLUTION|>--- conflicted
+++ resolved
@@ -4,11 +4,8 @@
 
 [project]
 name = "haddock3"
-<<<<<<< HEAD
 version = "2025.8.2"
-=======
-version = "2025.9.1"
->>>>>>> f8ce7c1e
+version = "2025.9.2"
 description = "HADDOCK3"
 readme = "README.md"
 authors = [{ name = "BonvinLab", email = "bonvinlab.support@uu.nl" }]
