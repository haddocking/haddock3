[build-system]
requires = ["setuptools>=45", "wheel"]
build-backend = "setuptools.build_meta"

[project]
name = "haddock3"
version = "2024.10.0b7"
description = "HADDOCK3"
readme = "README.md"
authors = [{ name = "BonvinLab", email = "bonvinlab.support@uu.nl" }]
license = { text = "Apache License 2.0" }
classifiers = [
  "Development Status :: 4 - Beta",
  "License :: OSI Approved :: Apache Software License",
  "Natural Language :: English",
  "Operating System :: POSIX",
  "Operating System :: POSIX :: Linux",
  "Operating System :: MacOS",
  "Intended Audience :: Science/Research",
  "Topic :: Scientific/Engineering :: Bio-Informatics",
  "Topic :: Scientific/Engineering :: Chemistry",
  "Topic :: Scientific/Engineering :: Physics",
  "Programming Language :: Python :: 3.9",
  "Programming Language :: Python :: 3.10",
  "Programming Language :: Python :: 3.11",
  "Programming Language :: Python :: 3.12",
  "Programming Language :: Python :: 3.13",
]
keywords = [
  "Structural Biology",
  "Biochemistry",
  "Docking",
  "Protein docking",
  "Proteins",
]
requires-python = ">=3.9, <3.14"
dependencies = [
  'pdb-tools>=2.5.0',
  'biopython==1.*',
  'jsonpickle>=2.1.0',
  'numpy==2.*',
  'pyyaml>=6.0',
  'scipy>=1.10.0',
  'toml>=0.10.2',
  'pandas==2.*',
<<<<<<< HEAD
  'prodigy-prot>=2',
  'prodigy-lig>=1.1',
  'plotly==6.0.0',
=======
  'plotly==6.0.1',
>>>>>>> 4238d3b9
  'freesasa>=2.2.1',
]

[project.optional-dependencies]
dev = [
  "coverage==7.6.12",
  "pytest==8.3.4",
  "pytest-cov==6.0.0",
  "hypothesis==6.127.4",
  "pytest-mock==3.14.0",
  "fastapi==0.115.11",
  "httpx==0.28.1",
  "mpi4py==4.0.3",
  "kaleido==0.2.1",
  "pytest-random-order==1.1.1",
]
docs = [
  "sphinx>=7",
  "sphinx-argparse>=0.4.0",
  "sphinx_rtd_theme>=3.0.1",
  "CommonMark>=0.9.1",
  "mock>=5.1.0",
  "myst-parser>=3.0.1",
]

[project.urls]
Homepage = "https://github.com/haddocking/haddock3"
Documentation = "https://github.com/haddocking/haddock3#readme"
"Issue Tracker" = "https://github.com/haddocking/haddock3/issues"
"Discussion Forum" = "https://github.com/haddocking/haddock3/issues"

[project.scripts]
haddock3 = "haddock.clis.cli:maincli"
haddock3-mpitask = "haddock.clis.cli_mpi:maincli"
haddock3-cfg = "haddock.clis.cli_cfg:maincli"
haddock3-clean = "haddock.clis.cli_clean:maincli"
haddock3-copy = "haddock.clis.cli_cp:maincli"
haddock3-dmn = "haddock.clis.cli_dmn:maincli"
haddock3-pp = "haddock.clis.cli_pp:maincli"
haddock3-score = "haddock.clis.cli_score:maincli"
haddock3-unpack = "haddock.clis.cli_unpack:maincli"
haddock3-analyse = "haddock.clis.cli_analyse:maincli"
haddock3-traceback = "haddock.clis.cli_traceback:maincli"
haddock3-re = "haddock.clis.cli_re:maincli"
haddock3-restraints = "haddock.clis.cli_restraints:maincli"

[tool.setuptools]
packages = ["haddock"]
package-dir = { "" = "src" }
include-package-data = true

[tool.setuptools.package-data]
haddock = ["bin/*"]<|MERGE_RESOLUTION|>--- conflicted
+++ resolved
@@ -43,13 +43,9 @@
   'scipy>=1.10.0',
   'toml>=0.10.2',
   'pandas==2.*',
-<<<<<<< HEAD
   'prodigy-prot>=2',
   'prodigy-lig>=1.1',
-  'plotly==6.0.0',
-=======
   'plotly==6.0.1',
->>>>>>> 4238d3b9
   'freesasa>=2.2.1',
 ]
 
