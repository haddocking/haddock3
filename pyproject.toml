[build-system]
requires = ["setuptools>=45", "wheel"]
build-backend = "setuptools.build_meta"

[project]
name = "haddock3"
version = "2024.10.0b7"
description = "HADDOCK3"
readme = "README.md"
authors = [{ name = "BonvinLab", email = "bonvinlab.support@uu.nl" }]
license = { text = "Apache License 2.0" }
classifiers = [
  "Development Status :: 4 - Beta",
  "License :: OSI Approved :: Apache Software License",
  "Natural Language :: English",
  "Operating System :: POSIX",
  "Operating System :: POSIX :: Linux",
  "Operating System :: MacOS",
  "Intended Audience :: Science/Research",
  "Topic :: Scientific/Engineering :: Bio-Informatics",
  "Topic :: Scientific/Engineering :: Chemistry",
  "Topic :: Scientific/Engineering :: Physics",
  "Programming Language :: Python :: 3.9",
  "Programming Language :: Python :: 3.10",
  "Programming Language :: Python :: 3.11",
  "Programming Language :: Python :: 3.12",
  "Programming Language :: Python :: 3.13",
]
keywords = [
  "Structural Biology",
  "Biochemistry",
  "Docking",
  "Protein docking",
  "Proteins",
]
requires-python = ">=3.9, <3.14"
dependencies = [
  'pdb-tools>=2.5.0',
  'biopython==1.*',
  'jsonpickle>=2.1.0',
  'numpy==2.*',
  'pyyaml>=6.0',
  'scipy>=1.10.0',
  'toml>=0.10.2',
  'pandas==2.*',
<<<<<<< HEAD
  'plotly==5.24.1',
  'prodigy-prot>=2',
  'prodigy-lig==1.1.2',
=======
  'plotly==6.0.0',
>>>>>>> 036a68a1
  'freesasa>=2.2.1',
]

[project.optional-dependencies]
dev = [
  "coverage==7.6.12",
  "pytest==8.3.4",
  "pytest-cov==6.0.0",
  "hypothesis==6.127.4",
  "pytest-mock==3.14.0",
  "fastapi==0.115.11",
  "httpx==0.28.1",
  "mpi4py==4.0.3",
  "kaleido==0.2.1",
  "pytest-random-order==1.1.1",
]
docs = [
  "sphinx>=7",
  "sphinx-argparse>=0.4.0",
  "sphinx_rtd_theme>=3.0.1",
  "CommonMark>=0.9.1",
  "mock>=5.1.0",
  "myst-parser>=3.0.1",
]

[project.urls]
Homepage = "https://github.com/haddocking/haddock3"
Documentation = "https://github.com/haddocking/haddock3#readme"
"Issue Tracker" = "https://github.com/haddocking/haddock3/issues"
"Discussion Forum" = "https://github.com/haddocking/haddock3/issues"

[project.scripts]
haddock3 = "haddock.clis.cli:maincli"
haddock3-mpitask = "haddock.clis.cli_mpi:maincli"
haddock3-cfg = "haddock.clis.cli_cfg:maincli"
haddock3-clean = "haddock.clis.cli_clean:maincli"
haddock3-copy = "haddock.clis.cli_cp:maincli"
haddock3-dmn = "haddock.clis.cli_dmn:maincli"
haddock3-pp = "haddock.clis.cli_pp:maincli"
haddock3-score = "haddock.clis.cli_score:maincli"
haddock3-unpack = "haddock.clis.cli_unpack:maincli"
haddock3-analyse = "haddock.clis.cli_analyse:maincli"
haddock3-traceback = "haddock.clis.cli_traceback:maincli"
haddock3-re = "haddock.clis.cli_re:maincli"
haddock3-restraints = "haddock.clis.cli_restraints:maincli"

[tool.setuptools]
packages = ["haddock"]
package-dir = { "" = "src" }
include-package-data = true

[tool.setuptools.package-data]
haddock = ["bin/*"]<|MERGE_RESOLUTION|>--- conflicted
+++ resolved
@@ -43,13 +43,9 @@
   'scipy>=1.10.0',
   'toml>=0.10.2',
   'pandas==2.*',
-<<<<<<< HEAD
-  'plotly==5.24.1',
   'prodigy-prot>=2',
   'prodigy-lig==1.1.2',
-=======
   'plotly==6.0.0',
->>>>>>> 036a68a1
   'freesasa>=2.2.1',
 ]
 
