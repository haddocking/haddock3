--- conflicted
+++ resolved
@@ -4,11 +4,7 @@
 
 [project]
 name = "haddock3"
-<<<<<<< HEAD
 version = "2025.9.1"
-=======
-version = "2025.9.0"
->>>>>>> 857f86e8
 description = "HADDOCK3"
 readme = "README.md"
 authors = [{ name = "BonvinLab", email = "bonvinlab.support@uu.nl" }]
