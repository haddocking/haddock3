#!/usr/bin/env python3
import argparse
import logging
import sys
from argparse import ArgumentTypeError
from functools import partial

<<<<<<< HEAD
from haddock import current_version
from haddock.libs.libutil import file_exists, non_negative_int
=======
from haddock.version import CURRENT_VERSION
from haddock.libs.libutil import file_exists
from haddock.gear.restart_run import add_restart_arg
>>>>>>> 511bc093


# Command line interface parser
ap = argparse.ArgumentParser()

_arg_file_exist = partial(
    file_exists,
    exception=ArgumentTypeError,
    emsg="File {!r} does not exist or is not a file.")
ap.add_argument(
    "recipe",
    type=_arg_file_exist,
    help="The input recipe file path",
    )

add_restart_arg(ap)

ap.add_argument(
    "--setup",
    help="Only setup the run, do not execute",
    action="store_true",
    dest='setup_only',
    )

_log_levels = ("DEBUG", "INFO", "WARNING", "ERROR", "CRITICAL")
ap.add_argument(
    "--log-level",
    default="INFO",
    choices=_log_levels,
    )

ap.add_argument(
    "-v",
    "--version",
    help="show version",
    action="version",
    version=f'{ap.prog} - {current_version}',
    )


def load_args(ap):
    """Load argument parser args."""
    return ap.parse_args()


def cli(ap, main):
    """Command-line interface entry point."""
    cmd = load_args(ap)
    main(**vars(cmd))


def maincli():
    """Main client execution."""
    cli(ap, main)


def main(
        recipe,
        restart=None,
        setup_only=False,
        log_level="INFO",
        ):
    """
    Execute HADDOCK3 client logic.

    Parameters
    ----------
    recipe : str or pathlib.Path
        The path to the recipe (config file).

    restart : int
        At which step to restart haddock3 run.

    setup_only : bool
        Whether to setup the run without running it.

    log_level : str
        The logging level: INFO, DEBUG, ERROR, WARNING, CRITICAL.
    """
    # anti-pattern to speed up CLI initiation
    from haddock.libs.libworkflow import WorkflowManager
    from haddock.gear.greetings import get_adieu, get_initial_greeting
    from haddock.gear.prepare_run import setup_run
    from haddock.core.exceptions import HaddockError, ConfigurationError

    # Configuring logging
    logging.basicConfig(
        level=log_level,
        format="[%(asctime)s] %(name)s:L%(lineno)d %(levelname)s - %(message)s",
        )

    # Special case only using print instead of logging
    logging.info(get_initial_greeting())

    try:
        params, other_params = setup_run(recipe, restart_from=restart)

    except ConfigurationError as err:
        logging.error(err)
        sys.exit()

    if not setup_only:
        try:
            workflow = WorkflowManager(
                workflow_params=params,
                start=restart,
                **other_params,
                )

            # Main loop of execution
            workflow.run()

        except HaddockError as err:
            logging.error(err)

    # Finish
    logging.info(get_adieu())


if __name__ == "__main__":
    sys.exit(maincli())<|MERGE_RESOLUTION|>--- conflicted
+++ resolved
@@ -5,14 +5,9 @@
 from argparse import ArgumentTypeError
 from functools import partial
 
-<<<<<<< HEAD
 from haddock import current_version
-from haddock.libs.libutil import file_exists, non_negative_int
-=======
-from haddock.version import CURRENT_VERSION
 from haddock.libs.libutil import file_exists
 from haddock.gear.restart_run import add_restart_arg
->>>>>>> 511bc093
 
 
 # Command line interface parser
