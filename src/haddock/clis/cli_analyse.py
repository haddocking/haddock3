"""
Analyse a set of steps of a run.

Considering the example run::

    run1/
        0_topoaa/
        1_rigidbody/
        2_seletop/
        3_flexref/
        (etc...)


USAGE::

    haddock3-analyse -r <run_dir> -m <num_modules>
    haddock3-analyse -r run1 -m 1 3


Where, ``-m 1 3`` means that the analysis will be performed on ``1_rigidbody``
 and ``3_flexref``.
"""
import argparse
import os
import shutil
import sys
from pathlib import Path

from haddock import log
from haddock.gear.yaml2cfg import read_from_yaml_config
from haddock.libs.libcli import _ParamsToDict
from haddock.libs.libontology import ModuleIO
from haddock.libs.libplots import (
    box_plot_handler,
    read_capri_table,
    scatter_plot_handler,
    clt_table_handler,
    report_generator,
    )
from haddock.modules import get_module_steps_folders
from haddock.modules.analysis.caprieval import \
    DEFAULT_CONFIG as caprieval_params
from haddock.modules.analysis.caprieval import HaddockModule


ANA_FOLDER = "analysis"  # name of the analysis folder


def get_cluster_ranking(capri_clt_filename, top_cluster):
    """
    Get capri cluster ranking.

    Parameters
    ----------
    capri_clt_filename : str or Path
        capri cluster filename
    top_cluster : int
        Number of clusters to be considered

    Returns
    -------
    cl_ranking : dict
        {cluster_id : cluster_rank} dictionary
    """
    cl_ranking = {}
    dfcl = read_capri_table(capri_clt_filename)
    for n in range(min(top_cluster, dfcl.shape[0])):
        cl_ranking[dfcl["cluster_id"].iloc[n]] = dfcl["caprieval_rank"].iloc[n]
    return cl_ranking


def update_paths(capri_ss_filename, toch="../", toadd="../../"):
    """
    Update paths in capri_ss_filename.

    Parameters
    ----------
    capri_ss_filename : str or Path
        capri ss filename
    toch : str
        string to be replaced
    toadd : str
        string to be added
    """
    new_lines = []
    with open(capri_ss_filename, "r") as rfile:
        for ln in rfile:
            new_ln = ln.replace(toch, toadd)
            new_lines.append(new_ln)

    with open(capri_ss_filename, "w") as wfile:
        for ln in new_lines:
            wfile.write(ln)
    return


# Command line interface parser
ap = argparse.ArgumentParser(
    prog="haddock3-analyse",
    description=__doc__,
    formatter_class=argparse.RawDescriptionHelpFormatter,
    )

ap.add_argument(
    "-r",
    "--run-dir",
    help="The input run directory.",
    required=True,
    )

ap.add_argument(
    "-m",
    "--modules",
    nargs="+",
    help="The number of the steps to copy.",
    required=True,
    type=int,
    )

ap.add_argument(
    "-t",
    "--top_cluster",
    help="The number of clusters to show.",
    required=False,
    type=int,
    default=10
    )

ap.add_argument(
    "--format",
    help="produce images in the desired format",
    required=False,
    type=str,
    default=None,
    choices=["png", "pdf", "svg", "jpeg", "webp"]
    )

ap.add_argument(
    "--scale",
    help="scale for images",
    required=False,
    type=float,
    default=1.0
    )

ap.add_argument(
    "-p",
    "--other-params",
    dest="other_params",
    help=(
        "Any other parameter of the `caprieval` module."
        "For example: -p reference_fname target.pdb."
        "You can give any number of parameters."
        ),
    action=_ParamsToDict,
    default={},
    nargs="*",
    )


def _ap():
    return ap


def load_args(ap):
    """Load argument parser args."""
    return ap.parse_args()


def cli(ap, main):
    """Command-line interface entry point."""
    cmd = vars(load_args(ap))
    kwargs = cmd.pop("other_params")
    main(**cmd, **kwargs)


def maincli():
    """Execute main client."""
    cli(ap, main)


def run_capri_analysis(step, run_dir, capri_dict):
    """
    Run the caprieval analysis.

    Parameters
    ----------
    step : str
        step name
    run_dir : str or Path
        path to run directory
    capri_dict : dict
        capri dictionary of parameters
    """
    # retrieve json file with all information
    io = ModuleIO()
    filename = Path("..", f"{step}/io.json")
    io.load(filename)
    # create capri
    caprieval_module = HaddockModule(
        order=1,
        path=Path(run_dir),
        initial_params=caprieval_params,
        )
    caprieval_module.update_params(**capri_dict)
    # update model info
    caprieval_module.previous_io = io
    # run capri module
    caprieval_module._run()


def update_capri_dict(default_capri, kwargs):
    """
    Update capri dictionary.

    Parameters
    ----------
    default_capri : dict
        default capri dictionary of parameters
    kwargs : dict
        dictionary of input elements

    Returns
    -------
    capri_dict : dict
        updated capri dictionary of parameters
    """
    capri_dict = default_capri.copy()
    for param in kwargs:
        if param not in default_capri:
            sys.exit(f'* ERROR * Parameter {param!r} is not a valid `caprieval` parameter')  # noqa:E501
        else:
            if param.endswith("fname"):  # using full path for files
                rel_path = Path(kwargs[param])
                _param = rel_path.resolve()
                kwargs[param] = _param
            capri_dict[param] = kwargs[param]
            log.info(f"setting {param} to {kwargs[param]}")

    return capri_dict


def update_paths_in_capri_dict(capri_dict, target_path):
    """
    Make capri_dict specific to target_path.

    Parameters
    ----------
    capri_dict : dict
        capri dictionary of parameters
    target_path : Path
        path to the output folder

    Returns
    -------
    new_capri_dict : dict
        target_path-specific capri dictionary of parameters
    """
    new_capri_dict = capri_dict.copy()
    for key in new_capri_dict:
        if key.endswith("fname") and new_capri_dict[key] not in ['', None]:
            try:
                ref_path = Path(target_path, "reference.pdb")
                shutil.copy(new_capri_dict[key], ref_path)
                new_capri_dict[key] = Path("reference.pdb")
            except FileNotFoundError:
                sys.exit(f'file not found {new_capri_dict[key]}')
    return new_capri_dict


def analyse_step(step, run_dir, capri_dict, target_path, top_cluster, format, scale):  # noqa:E501
    """
    Analyse a step.

    If the step is a caprieval step, use the available capri files.
    Otherwise, launch a capri analysis.

    Parameters
    ----------
    step : str
        step name
    run_dir : str or Path
        path to run directory
    capri_dict : dict
        capri dictionary of parameters
    target_path : Path
        path to the output folder
    top_cluster : int
        Number of clusters to be considered
    format : str
        Produce images in the selected format.
    scale : int
        scale for images.
    """
    log.info(f"Analysing step {step}")

    target_path.mkdir(parents=True, exist_ok=False)
    step_name = step.split("_")[1]
    if step_name != "caprieval":
        capri_dict = update_paths_in_capri_dict(capri_dict, target_path)
    else:
        log.info(f"step {step} is caprieval, files should be already available")
        ss_fname = Path(run_dir, f"{step}/capri_ss.tsv")
        clt_fname = Path(run_dir, f"{step}/capri_clt.tsv")
        shutil.copy(ss_fname, target_path)
        shutil.copy(clt_fname, target_path)

    os.chdir(target_path)
    # if the step is not caprieval, caprieval must be run
    if step_name != "caprieval":
        run_capri_analysis(step, run_dir, capri_dict)

    log.info("CAPRI files identified")
    # plotting
    ss_file = Path("capri_ss.tsv")
    clt_file = Path("capri_clt.tsv")
    if clt_file.exists():
        cluster_ranking = get_cluster_ranking(clt_file, top_cluster)
    else:
        raise Exception(f"clustering file {clt_file} does not exist")
    if ss_file.exists():
        log.info("Plotting results..")
<<<<<<< HEAD
        scatters = scatter_plot_handler(ss_file, cluster_ranking, png, dpi)
        boxes = box_plot_handler(ss_file, cluster_ranking, png, dpi)
        table = clt_table_handler(clt_file, ss_file)
        report_generator(boxes, scatters, table, step)
=======
        scatter_plot_handler(ss_file, cluster_ranking, format, scale)
        box_plot_handler(ss_file, cluster_ranking, format, scale)
>>>>>>> 02ed904c


def main(run_dir, modules, top_cluster, format, scale, **kwargs):
    """
    Analyse CLI.

    Parameters
    ----------
    run_dir : str or Path
        Path to the original run directory.

    modules : list of ints
        List of the integer prefix of the modules to copy.

    top_cluster : int
        Number of clusters to be considered.

<<<<<<< HEAD
    png : bool
        Produce png images.

    dpi : int
        DPI for png images.
=======
    format : str
        Produce images in the selected format.
    
    scale : int
        scale for images.
>>>>>>> 02ed904c
    """
    log.level = 20
    log.info(f"Running haddock3-analyse on {run_dir}, modules {modules}, "
             f"with top_cluster = {top_cluster}")
<<<<<<< HEAD

=======
    ori_cwd = os.getcwd()
>>>>>>> 02ed904c
    # modifying the parameters
    default_capri = read_from_yaml_config(caprieval_params)
    capri_dict = update_capri_dict(default_capri, kwargs)
    
    os.chdir(run_dir)
    # Create analysis folder
    rundir_cwd = os.getcwd()
    outdir = Path(ANA_FOLDER)
    try:
        outdir.mkdir(exist_ok=False)
        log.info(f"Created directory: {str(outdir.resolve())}")
    except FileExistsError:
        log.warning(f"Directory {str(outdir.resolve())} already exists.")

    # Reading steps
    log.info("Reading input run directory")
    # get the module folders from the run_dir input
    selected_steps = get_module_steps_folders(Path("./"), modules)
    log.info(f"selected steps: {', '.join(selected_steps)}")

    # analysis
    good_folder_paths, bad_folder_paths = [], []
    for step in selected_steps:
        subfolder_name = f"{step}_analysis"
        target_path = Path(Path("./"), subfolder_name)

        # check if subfolder is already present
        dest_path = Path(ANA_FOLDER, subfolder_name)
        if dest_path.exists():
            if len(os.listdir(dest_path)) != 0:
                log.warning(f"{dest_path} exists and is not empty. "
                            "Skipping analysis...")
                continue
            else:  # subfolder is empty, remove it.
                log.info(f"Removing empty folder {dest_path}.")
                shutil.rmtree(dest_path)

        # run the analysis
        error = False
        try:
            analyse_step(step,
                         Path("./"),
                         capri_dict,
                         target_path,
                         top_cluster,
                         format,
                         scale)
        except Exception as e:
            error = True
            log.warning(
                f"""Could not execute the analysis for step {step}.
                The following error occurred {e}"""
                )
        if error:
            bad_folder_paths.append(target_path)
        else:
            good_folder_paths.append(target_path)

        # going back
        os.chdir(rundir_cwd)

    # moving files into analysis folder
    if good_folder_paths != []:
        log.info("moving files to analysis folder")
        for directory in good_folder_paths:
            shutil.move(directory, outdir)

    if bad_folder_paths != []:
        log.info("cancelling unsuccesful analysis folders")
        for directory in bad_folder_paths:
            if directory.exists():
                shutil.rmtree(directory)

    # substituting the correct paths in the capri_ss files
    for directory in good_folder_paths:
        ss_file = Path(outdir, directory, "capri_ss.tsv")
        if ss_file.exists():
            log.info(f"updating paths in {ss_file}")
            update_paths(ss_file, "../", "../../")

    os.chdir(ori_cwd)
    return


if __name__ == "__main__":
    sys.exit(maincli())<|MERGE_RESOLUTION|>--- conflicted
+++ resolved
@@ -320,15 +320,10 @@
         raise Exception(f"clustering file {clt_file} does not exist")
     if ss_file.exists():
         log.info("Plotting results..")
-<<<<<<< HEAD
-        scatters = scatter_plot_handler(ss_file, cluster_ranking, png, dpi)
-        boxes = box_plot_handler(ss_file, cluster_ranking, png, dpi)
+        scatters = scatter_plot_handler(ss_file, cluster_ranking, format, scale)
+        boxes = box_plot_handler(ss_file, cluster_ranking, format, scale)
         table = clt_table_handler(clt_file, ss_file)
         report_generator(boxes, scatters, table, step)
-=======
-        scatter_plot_handler(ss_file, cluster_ranking, format, scale)
-        box_plot_handler(ss_file, cluster_ranking, format, scale)
->>>>>>> 02ed904c
 
 
 def main(run_dir, modules, top_cluster, format, scale, **kwargs):
@@ -346,28 +341,16 @@
     top_cluster : int
         Number of clusters to be considered.
 
-<<<<<<< HEAD
-    png : bool
-        Produce png images.
-
-    dpi : int
-        DPI for png images.
-=======
     format : str
         Produce images in the selected format.
     
     scale : int
         scale for images.
->>>>>>> 02ed904c
     """
     log.level = 20
     log.info(f"Running haddock3-analyse on {run_dir}, modules {modules}, "
              f"with top_cluster = {top_cluster}")
-<<<<<<< HEAD
-
-=======
     ori_cwd = os.getcwd()
->>>>>>> 02ed904c
     # modifying the parameters
     default_capri = read_from_yaml_config(caprieval_params)
     capri_dict = update_capri_dict(default_capri, kwargs)
