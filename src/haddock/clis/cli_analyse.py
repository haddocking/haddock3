--- conflicted
+++ resolved
@@ -67,62 +67,6 @@
 INTER_STR = INTERACTIVE_RE_SUFFIX  # suffix of interactive analysis folders
 
 
-<<<<<<< HEAD
-def get_cluster_ranking(
-        capri_clt_filename: FilePath,
-        top_clusters: int,
-        ) -> ClRank:
-    """
-    Get capri cluster ranking.
-
-    Parameters
-    ----------
-    capri_clt_filename : str or Path
-        capri cluster filename
-    top_clusters : int
-        Number of clusters to be considered
-
-    Returns
-    -------
-    cl_ranking : dict
-        {cluster_id : cluster_rank} dictionary
-    """
-    cl_ranking: ClRank = {}
-    dfcl = read_capri_table(capri_clt_filename)
-    for n in range(min(top_clusters, dfcl.shape[0])):
-        cl_ranking[dfcl["cluster_id"].iloc[n]] = dfcl["caprieval_rank"].iloc[n]
-    return cl_ranking
-
-
-def update_paths(
-    capri_ss_filename: FilePath, toch: str = "../", toadd: str = "../../"
-) -> None:
-    """
-    Update paths in capri_ss_filename.
-
-    Parameters
-    ----------
-    capri_ss_filename : str or Path
-        capri ss filename
-    toch : str
-        string to be replaced
-    toadd : str
-        string to be added
-    """
-    new_lines: list[str] = []
-    with open(capri_ss_filename, "r") as rfile:
-        for ln in rfile:
-            new_ln = ln.replace(toch, toadd)
-            new_lines.append(new_ln)
-
-    with open(capri_ss_filename, "w") as wfile:
-        for ln in new_lines:
-            wfile.write(ln)
-    return
-
-
-=======
->>>>>>> 9a5fe895
 # Command line interface parser
 ap = argparse.ArgumentParser(
     prog="haddock3-analyse",
@@ -650,15 +594,9 @@
 
     log.info("CAPRI files identified")
     # plotting
-<<<<<<< HEAD
-    ss_file = Path("capri_ss.tsv")
-    clt_file = Path("capri_clt.tsv")
-    if clt_file.exists():
-        cluster_ranking = get_cluster_ranking(clt_file, top_clusters)
-=======
+
     if clt_filename.exists():
-        cluster_ranking = get_cluster_ranking(clt_filename, top_cluster)
->>>>>>> 9a5fe895
+        cluster_ranking = get_cluster_ranking(clt_filename, top_clusters)
     else:
         raise Exception(f"clustering file {clt_filename} does not exist")
     if ss_filename.exists():
@@ -772,12 +710,7 @@
         Path to the original run directory.
     modules : list of ints
         List of the integer prefix of the modules to copy.
-<<<<<<< HEAD
-
     top_clusters : int
-=======
-    top_cluster : int
->>>>>>> 9a5fe895
         Number of clusters to be considered.
     format : str
         Produce images in the selected format.
