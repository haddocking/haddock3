--- conflicted
+++ resolved
@@ -25,7 +25,7 @@
     ExpertLevel,
     Namespace,
     Optional,
-    )
+)
 from haddock.modules import modules_category
 
 
@@ -33,7 +33,7 @@
     prog="HADDOCK3 config retriever",
     description=__doc__,
     formatter_class=argparse.RawDescriptionHelpFormatter,
-    )
+)
 
 ap.add_argument(
     "-m",
@@ -41,33 +41,33 @@
     help="The module for which you want to retrieve the default configuration.",
     choices=sorted(modules_category.keys()),
     default=None,
-    )
+)
 
 ap.add_argument(
     "-l",
     dest="explevel",
     required=False,
-    help="The expertise level of the parameters. Defaults to \"all\".",
+    help='The expertise level of the parameters. Defaults to "all".',
     default="all",
     choices=config_expert_levels + ("all",),
-    )
+)
 
 ap.add_argument(
-    '-g',
-    '--globals',
-    dest='global_params',
+    "-g",
+    "--globals",
+    dest="global_params",
     help="Add also the optional module's general parameters.",
     action="store_true",
-    )
+)
 
 ap.add_argument(
-    '-d',
-    '--details',
-    dest='details',
+    "-d",
+    "--details",
+    dest="details",
     help="Add detailed parameter description found in 'long'.",
     action="store_true",
     default=False,
-    )
+)
 
 
 def _ap() -> ArgumentParser:
@@ -106,18 +106,12 @@
     cli(ap, main)
 
 
-<<<<<<< HEAD
-def main(module: Optional[str] = None,
-         explevel: ExpertLevel = "all",
-         global_params: bool = True) -> None:
-=======
 def main(
     module: str = None,
     explevel: str = "all",
     global_params: bool = True,
     details: bool = False,
-        ):
->>>>>>> 4b38f640
+):
     """
     Extract the defaults in the form of a run configuration file.
 
@@ -145,7 +139,7 @@
     from haddock.gear.yaml2cfg import yaml2cfg_text
     from haddock.libs.libio import read_from_yaml
 
-    new_config = ''
+    new_config = ""
 
     if global_params:
         general_cfg = read_from_yaml(modules_defaults_path)
@@ -154,26 +148,31 @@
             module=None,
             explevel="all",
             details=details,
+        )
+        comment = os.linesep.join(
+            (
+                "# The parameters below are optional parameters. ",
+                "# They can either be used as global parameters or as part ",
+                "# of the module's parameters",
             )
-        comment = os.linesep.join((
-            "# The parameters below are optional parameters. ",
-            "# They can either be used as global parameters or as part ",
-            "# of the module's parameters",
-            ))
+        )
 
-        new_config = os.linesep.join((
-            comment,
-            general_params_str,
-            ))
+        new_config = os.linesep.join(
+            (
+                comment,
+                general_params_str,
+            )
+        )
 
     if module:
-
-        module_name = ".".join((
-            'haddock',
-            'modules',
-            modules_category[module],
-            module,
-            ))
+        module_name = ".".join(
+            (
+                "haddock",
+                "modules",
+                modules_category[module],
+                module,
+            )
+        )
 
         module_lib = importlib.import_module(module_name)
         cfg = module_lib.DEFAULT_CONFIG
