"""haddock3-re clustfcc subcommand."""

import shutil
from pathlib import Path

from haddock import log
from haddock.core.defaults import INTERACTIVE_RE_SUFFIX
from haddock.core.typing import Union
from haddock.fcc import cluster_fcc
from haddock.gear.config import load as read_config
from haddock.gear.config import save as save_config
from haddock.libs.libclust import (
    add_cluster_info,
    get_cluster_matrix_plot_clt_dt,
    plot_cluster_matrix,
    rank_clusters,
    write_structure_list,
    )
<<<<<<< HEAD
=======
from haddock.libs.libfcc import read_matrix
>>>>>>> 3dbf71f4
from haddock.libs.libinteractive import look_for_capri, rewrite_capri_tables
from haddock.libs.libontology import ModuleIO
from haddock.modules.analysis.clustfcc.clustfcc import (
    get_cluster_centers,
    iterate_clustering,
    write_clusters,
    write_clustfcc_file,
    )


def add_clustfcc_arguments(clustfcc_subcommand):
    """Add arguments to the clustfcc subcommand."""
    clustfcc_subcommand.add_argument(
        "clustfcc_dir",
        help="The clustfcc directory to recluster.",
    )

    clustfcc_subcommand.add_argument(
        "-f",
        "--clust_cutoff",
        help="Minimum fraction of common contacts to be considered in a cluster.",  # noqa: E501
        required=False,
        type=float,
    )

    clustfcc_subcommand.add_argument(
        "-s",
        "--strictness",
        help="Strictness factor.",
        required=False,
        type=float,
    )

    clustfcc_subcommand.add_argument(
        "-t",
        "--min_population",
        help="Clustering population threshold.",
        required=False,
        type=int,
    )

    clustfcc_subcommand.add_argument(
        "-p",
        "--plot_matrix",
        help="Generate the matrix plot with the clusters.",
        required=False,
        default=False,
        action="store_true",
    )

    return clustfcc_subcommand


def reclustfcc(
    clustfcc_dir: str,
    clust_cutoff: Union[bool, float] = None,
    strictness: Union[bool, float] = None,
    min_population: Union[bool, int] = None,
    plot_matrix: bool = True,
) -> Path:
    """
    Recluster the models in the clustfcc directory.

    Parameters
    ----------
    clustfcc_dir : str
        Path to the clustfcc directory.

    clust_cutoff : Union[bool, float]
        Fraction of common contacts to not be considered a singleton model.

    strictness : Union[bool, float]
        Fraction of common contacts to be considered to be part of the same
         cluster.

    min_population : Union[bool, int]
        Minimum cluster population.

    plot_matrix : bool
        Should the corresponding matrix plot be generated.

    Returns
    -------
    outdir : Path
        Path to the interactive directory.
    """
    log.info(f"Reclustering {clustfcc_dir}")

    # create the interactive folder
    run_dir = Path(clustfcc_dir).parent
    clustfcc_name = Path(clustfcc_dir).name
    outdir = Path(run_dir, f"{clustfcc_name}_{INTERACTIVE_RE_SUFFIX}")
    outdir.mkdir(exist_ok=True)

    # create an io object
    io = ModuleIO()
    filename = Path(clustfcc_dir, "io.json")
    io.load(filename)
    models = io.input
    # copying io.json to the new directory
    shutil.copy(filename, Path(outdir, "io.json"))

    # load the original clustering parameters via json
    clustfcc_params = read_config(Path(clustfcc_dir, "params.cfg"))
    key = list(clustfcc_params["final_cfg"].keys())[0]
    clustfcc_params = clustfcc_params["final_cfg"][key]
    log.info(f"Previous clustering parameters: {clustfcc_params}")

    # adjust the parameters
    if clust_cutoff is not None:
        clustfcc_params["clust_cutoff"] = clust_cutoff
    if strictness is not None:
        clustfcc_params["strictness"] = strictness
    if min_population is not None:
        clustfcc_params["min_population"] = min_population
    clustfcc_params["plot_matrix"] = plot_matrix

    # load the fcc matrix
    pool = read_matrix(
        Path(clustfcc_dir, "fcc.matrix"),
        clustfcc_params["clust_cutoff"],
        clustfcc_params["strictness"],
    )

    # iterate clustering until at least one cluster is found
    clusters, min_population = iterate_clustering(
        pool, clustfcc_params["min_population"]
    )
    clustfcc_params["min_population"] = min_population
    log.info(f"Updated clustering parameters: {clustfcc_params}")

    # Prepare output and read the elements
    clt_dic = {}
    if clusters:
        write_clusters(clusters, out_filename=Path(outdir, "cluster.out"))

        # Get the cluster centers
        clt_dic, clt_centers = get_cluster_centers(clusters, models)

        _score_dic, sorted_score_dic = rank_clusters(clt_dic, min_population)

        output_models = add_cluster_info(sorted_score_dic, clt_dic)

        # Write unclustered structures
        write_structure_list(
            models, output_models, out_fname=Path(outdir, "clustfcc.tsv")
        )

        write_clustfcc_file(
            clusters,
            clt_centers,
            clt_dic,
            clustfcc_params,
            sorted_score_dic,
            output_fname=Path(outdir, "clustfcc.txt"),
        )

        save_config(clustfcc_params, Path(outdir, "params.cfg"))

        # analysis
        clustfcc_id = int(clustfcc_name.split("_")[0])
        caprieval_folder = look_for_capri(run_dir, clustfcc_id)
        if caprieval_folder:
            log.info("Rewriting capri tables")
            rewrite_capri_tables(caprieval_folder, clt_dic, outdir)

    else:
        output_models = models

    # Generate matrix plot
    if clustfcc_params["plot_matrix"]:
        log.info("Generating graphical representation of the clusters.")
        # Obtain final models indices
        final_order_idx, labels, cluster_ids = [], [], []
        for pdb in output_models:
            final_order_idx.append(models.index(pdb))
            labels.append(pdb.file_name.replace(".pdb", ""))
            cluster_ids.append(pdb.clt_id)
        # Get custom cluster data
        matrix_cluster_dt, cluster_limits = get_cluster_matrix_plot_clt_dt(cluster_ids)
        # Define output filename
        html_matrix_basepath = Path(outdir, "fcc_matrix")
        # Plot matrix
        html_matrixpath = plot_cluster_matrix(
            Path(clustfcc_dir, "fcc.matrix"),
            final_order_idx,
            labels,
            dttype="FCC",
            diag_fill=1,
            output_fname=html_matrix_basepath,
            matrix_cluster_dt=matrix_cluster_dt,
            cluster_limits=cluster_limits,
        )
        log.info(f"Plotting matrix in {html_matrixpath}")

    return outdir<|MERGE_RESOLUTION|>--- conflicted
+++ resolved
@@ -16,10 +16,7 @@
     rank_clusters,
     write_structure_list,
     )
-<<<<<<< HEAD
-=======
 from haddock.libs.libfcc import read_matrix
->>>>>>> 3dbf71f4
 from haddock.libs.libinteractive import look_for_capri, rewrite_capri_tables
 from haddock.libs.libontology import ModuleIO
 from haddock.modules.analysis.clustfcc.clustfcc import (
