"""
In-house implementation of enhanced toml-like config files for HADDOCK3.

(Likely) It does not implement all features of TOML files, but it does implement
the features needed for HADDOCK3. The config reader:

* Accepts repeated keys.
  * Repetitions get `.#` suffixes, where `#` is an integer

* Allows in-line comments for regex-defined values

* lines with special values not defined by regexes do not accept
  comments

* Regex defined values:
  * strings
  * numbers
  * null/nones
  * lists defined in one lines
  * lists defined in multiple lines (require empty line after the list
    definition)

* Values attempted without regex (do not accept comment in lines):
  * `datetime.fromisoformat`

To see examples of possible configuration files and generated
dictionaries see `test/test_config_reader.py`.
"""
import ast
import re
from datetime import datetime
from pathlib import Path


# line regexes
# https://regex101.com/r/r4BlJf/1
_main_header_re = re.compile(r'^ *\[(\w+)\]')

# https://regex101.com/r/wKm07b/1
# thanks https://stackoverflow.com/questions/39158902
_sub_header_re = re.compile(r'^ *\[(\w+(?:\.\w+)+)\]')

# string regular expression here matches the expectations of modules' defaults
# there are no modules defaults that expect any other character. So, if we
# block it's read from here, avoid also downstream errors.
# https://regex101.com/r/TRMx0B/1
_string_re = re.compile(
    r'''^ *(\w+) *= *'''
    r'''("([a-zA-Z0-9\.]*?)"|'([a-zA-Z0-9\.]*?)')'''
    )

# https://regex101.com/r/OCcP6l/1
_path_re = re.compile(
    r'''^ *(\w+) *= *'''
    r'''("([a-zA-Z0-9_\-\/\.]*?)"|'([a-zA-Z0-9_\-\/\.]*?)')'''
    )

# https://regex101.com/r/6X4j7n/2
_number_re = re.compile(
    r'^ *(\w+) *= *'
    r'(\-?\d+\.?\d*|\-?\.\d+|\-?\.?\d+[eE]\-?\d+|-?\d+\.?\d*[eE]\d+)(?: |#|$)'
    )

# https://regex101.com/r/K6yXbe/1
_none_re = re.compile(r'^ *(\w+) *= *([Nn]one|[Nn]ull)')

_nan_re = re.compile(r'^ *(\w+) *= *([nN][aA][nN])')

# https://regex101.com/r/YCZSAo/1
_list_one_liner_re = re.compile(
    r'^ *(\w+) *= *(\[[a-zA-Z0-9 _,\-\/\.\"\'\[\]]*\])'
    )

# https://regex101.com/r/bWlaWB/1
_list_multiliner_re = re.compile(r" *(\w+) *= *\[\ *#?[^\]\n]*$")

# https://regex101.com/r/kY49lw/1
_true_re = re.compile(r'^ *(\w+) *= *([tT]rue)')
_false_re = re.compile(r'^ *(\w+) *= *([fF]alse)')


class _Path_re:
    def __init__(self):
        """Map to Path regex."""
        self.re = _path_re

    def match(self, string):
        """
        Polymorphs re.match.

        Return the match group if the file exists.

        Else, return false.

        Made specifically to :func:`_get_one_line_group`.
        """
        group = self.re.match(string)
        if group:
            value = ast.literal_eval(group[2])
            if value:
                p = Path(value).resolve()
                return group[0], group[1], p.resolve()

        # everything else returns None by definition
        return None  # we want to return None to match the re.match()


class NoGroupFoundError(Exception):
    """
    Exception if no group is found.

    Used for single line.
    """

    pass


class ConfigFormatError(Exception):
    """Exception if there is a format error."""

    pass


class DuplicatedParameterError(Exception):
    """Exception if duplicated parameters are found."""

    pass


def read_config(f):
    """Parse HADDOCK3 config file to a dictionary."""
    with open(f, 'r') as fin:
        return _read_config(fin)


def _read_config(fin):
    """
    Read the config line by line.

    Parameters
    ----------
    fin : a openned file content generator
        A generator expressing the content of a file in lines. Cannot be
        a list.
    """
    # it must be kept as a generator
    d = {}

    # main keys always come before any subdictionary
    d1 = d

    pure_lines = filter(_is_correct_line, map(_process_line, fin))
    header = None
    for line in pure_lines:

        main_header_group = _main_header_re.match(line)
        sub_header_group = _sub_header_re.match(line)

        if main_header_group:
            header = _update_key_number(main_header_group[1], d)
            d1 = d.setdefault(header, {})

        elif sub_header_group:
            headers = sub_header_group[1].split('.')
            header_ = _update_key_number(headers[0], d, offset=-1)

            if header != header_:
                raise ConfigFormatError(
                    'A subheader cannot be defined before its main header.'
                    )

            d1 = d[header_]
            for head in headers[1:]:
                d1 = d1.setdefault(head, {})

        else:
            value_key, value = _read_value(line, fin)
            if value_key in d1:
                _msg = (
                    f'The parameter {value_key!r} is repeated. '
                    'Repeated parameter names are not allowed '
                    'for the same module.'
                    )
                raise DuplicatedParameterError(_msg)
            d1[value_key] = value

    return _remove_trailing_zeros_in_headers(d)


def _update_key_number(key, d, sep='.', offset=0):
    _num = str(sum(1 for k in d if k.startswith(key)) + offset)
    return key + sep + _num


def _read_value(line, fin):
    """Read values defined in one line."""
    # evals if key:value are defined in a single line
    try:
        key, value = _get_one_line_group(line)
    except NoGroupFoundError:
        pass
    else:
        return key, value

    # evals if key:value is defined in multiple lines
    mll_group = _list_multiliner_re.match(line)

    if mll_group:
        key = mll_group[1]
        idx = line.find('[')
        # need to send `fin` and not `pure_lines`
        block = line[idx:] + _get_list_block(fin)
        list_ = _eval_list_str(block)
        return key, list_

    # if the flow reaches here...
    raise ValueError(f'Can\'t process this line: {line!r}')


def _is_correct_line(line):
    return not _is_comment(line)


def _is_comment(line):
    """
    Assert if line is a comment or a line to ignore.

    Expects striped lines.
    """
    is_comment = \
        line.startswith('#') \
        or not bool(line)

    return is_comment


def _process_line(line):
    return line.strip()


def _replace_bool(s):
    """Replace booleans and try to parse."""
    s = s.replace('true', 'True')
    s = s.replace('false', 'False')
    return s


def _eval_list_str(s):
    """
    Evaluate a string to a list.

    List string must be already enclosed in brackets `[]`.
    """
    s = _replace_bool(s)
    return ast.literal_eval(s)


def _get_one_line_group(line):
    """Attempt to identify a key:value pair in a single line."""
    for method, func in regex_single_line_methods:
        group = method.match(line)
        if group:
            return group[1], func(group[2])  # return first found

    # all regex-based methods have failed
    # now try methods not based on regex
    try:
        key, value = (s.strip() for s in line.split('='))
    except ValueError:
        raise NoGroupFoundError('Line does not match any group.')

    for method in regex_single_line_special_methods:
        try:
            return key, method(value)
        except Exception:
            continue

    raise NoGroupFoundError(f"Line does not match any group: {line!r}")


def _get_list_block(fin):
    """
    Concatenates a list in a string from a multiline list.

    Considers that a list ends when an empty line is found.
    """
    block = []
    for line in fin:

        line = _process_line(line)
        if line.startswith('#'):
            continue

        if not line:
            break

        block.append(line)

    return ''.join(block).strip()


def _remove_trailing_zeros_in_headers(d):
    """Remove the suffix '.0' from keys."""
    d1 = {}
    for key, value in d.items():
        if isinstance(value, dict) and key.endswith('.0'):
            d1[key[:-2]] = value
        else:
            d1[key] = value
    return d1


def get_module_name(name):
    """Get the name according to the config parser."""
    return name.split('.')[0]


# methods to parse single line values
# (regex, func)
regex_single_line_methods = [
<<<<<<< HEAD
=======
    (_Path_re(), lambda x: x),
    (_nan_re, lambda x: float('nan')),
>>>>>>> 24e7e1c2
    (_string_re, ast.literal_eval),
    (_Path_re(), lambda x: x),
    (_number_re, ast.literal_eval),
    (_none_re, lambda x: None),
    (_list_one_liner_re, _eval_list_str),
    (_true_re, lambda x: True),
    (_false_re, lambda x: False),
    ]

regex_single_line_special_methods = [
    datetime.fromisoformat,
    ]<|MERGE_RESOLUTION|>--- conflicted
+++ resolved
@@ -31,6 +31,8 @@
 from datetime import datetime
 from pathlib import Path
 
+from haddock.core.excetions import ConfigurationError
+
 
 # line regexes
 # https://regex101.com/r/r4BlJf/1
@@ -46,13 +48,19 @@
 # https://regex101.com/r/TRMx0B/1
 _string_re = re.compile(
     r'''^ *(\w+) *= *'''
-    r'''("([a-zA-Z0-9\.]*?)"|'([a-zA-Z0-9\.]*?)')'''
-    )
-
-# https://regex101.com/r/OCcP6l/1
-_path_re = re.compile(
+    r'''("([a-zA-Z0-9_\-]*?)"|'([a-zA-Z0-9_\-]*?)')'''
+    )
+
+_windows_path_re = re.compile(
     r'''^ *(\w+) *= *'''
-    r'''("([a-zA-Z0-9_\-\/\.]*?)"|'([a-zA-Z0-9_\-\/\.]*?)')'''
+    r'''("([\.\\|\.\.\\][a-zA-Z0-9_\-\.\\]*?)"'''
+    r'''|'([\.\\|\.\.\\][a-zA-Z0-9_\-\.\\]*?)')'''
+    )
+
+_posix_path_re = re.compile(
+    r'''^ *(\w+) *= *'''
+    r'''("([\.\/|\.\.\/][a-zA-Z0-9_\-\.\/]*?)"'''
+    r'''|'([\.\/|\.\.\/][a-zA-Z0-9_\-\.\/]*?)')'''
     )
 
 # https://regex101.com/r/6X4j7n/2
@@ -68,7 +76,7 @@
 
 # https://regex101.com/r/YCZSAo/1
 _list_one_liner_re = re.compile(
-    r'^ *(\w+) *= *(\[[a-zA-Z0-9 _,\-\/\.\"\'\[\]]*\])'
+    r'^ *(\w+) *= *(\[[a-zA-Z0-9 _,\-\/\"\'\[\]\\]*\])'
     )
 
 # https://regex101.com/r/bWlaWB/1
@@ -82,7 +90,10 @@
 class _Path_re:
     def __init__(self):
         """Map to Path regex."""
-        self.re = _path_re
+        self.re_groups = (
+            (_posix_path_re, PosixPath),
+            (_windows_path_re, WindowsPath),
+            )
 
     def match(self, string):
         """
@@ -94,12 +105,23 @@
 
         Made specifically to :func:`_get_one_line_group`.
         """
-        group = self.re.match(string)
-        if group:
-            value = ast.literal_eval(group[2])
-            if value:
-                p = Path(value).resolve()
-                return group[0], group[1], p.resolve()
+        for regex, pathtype in self.re_groups:
+            group = regex.match(string)
+            if group:
+                try:
+                    PathType()
+                except NotImplementedError:
+                    emsg = (
+                        "The path type you defined is not compatible with "
+                        "your system. Maybe you define a Windows path and you "
+                        "are running HADDOCK3 on Linux."
+                        )
+                    raise ConfigurationError(emsg) from NotImplementedError
+
+                value = ast.literal_eval(group[2])
+                if value:
+                    p = Path(value)
+                    return group[0], group[1], p
 
         # everything else returns None by definition
         return None  # we want to return None to match the re.match()
@@ -317,20 +339,16 @@
 
 # methods to parse single line values
 # (regex, func)
-regex_single_line_methods = [
-<<<<<<< HEAD
-=======
+regex_single_line_methods = (
     (_Path_re(), lambda x: x),
+    (_string_re, ast.literal_eval),
+    (_number_re, ast.literal_eval),
     (_nan_re, lambda x: float('nan')),
->>>>>>> 24e7e1c2
-    (_string_re, ast.literal_eval),
-    (_Path_re(), lambda x: x),
-    (_number_re, ast.literal_eval),
     (_none_re, lambda x: None),
     (_list_one_liner_re, _eval_list_str),
     (_true_re, lambda x: True),
     (_false_re, lambda x: False),
-    ]
+    )
 
 regex_single_line_special_methods = [
     datetime.fromisoformat,
