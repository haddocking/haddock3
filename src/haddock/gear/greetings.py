"""Greeting messages for the command line clients."""

import os
import random
import sys
from datetime import datetime
from functools import partial
from typing import Callable, Sequence

from haddock import contact_us, version


international_good_byes = [
    "Adéu-siau",
    "Agur",
    "Até logo",
    "Au revoir",
    "Ciao",
    "Dovidenia",
    "Good bye",
    "Tot ziens",
    "La revedere",
    "Adiós",
    "Do pobachennya",
    "Tchau",
    "再见",
]

# List of urls to be printed to the screen at the end of a workflow
# Do not hesitate to update / comment one of these
feedback_urls = {
    "GitHub issues": "https://github.com/haddocking/haddock3/issues",
    "BioExcel feedback": "https://www.bonvinlab.org/feedback",
<<<<<<< HEAD
    # "BioExcel survey": "https://bioexcel.eu/bioexcel-survey-2024/",
=======
    #"BioExcel survey": "https://bioexcel.eu/bioexcel-survey-2024/",
    "BioExcel forum": "https://ask.bioexcel.eu/c/haddock/6",
>>>>>>> d97e9a2e
}


DISCLAIMER = (
    "!! Some of the HADDOCK3 components use CNS (Crystallographic and NMR System)"
    f" which is free of use for non-profit applications. !!{os.linesep}"
    "!! For commercial use it is your own responsibility"
    f" to have a proper license. !!{os.linesep}"
    "!! For details refer to the DISCLAIMER file in the HADDOCK3 repository. !!"
)


def get_initial_greeting() -> str:
    """Create initial greeting message."""
    now = datetime.now().replace(second=0, microsecond=0)
    python_version = sys.version
    message = (
        f"""{os.linesep}"""
        f"""##############################################{os.linesep}"""
        f"""#                                            #{os.linesep}"""
        f"""#                 HADDOCK3                   #{os.linesep}"""
        f"""#                                            #{os.linesep}"""
        f"""##############################################{os.linesep}"""
        f"""{os.linesep}"""
        f"""{DISCLAIMER}{os.linesep}"""
        f"""{os.linesep}"""
        f"""Starting HADDOCK3 v{version} on {now}{os.linesep}"""
        f"""{os.linesep}"""
        f"""Python {python_version}{os.linesep}"""
    )
    return message


def get_greetings(
    options: Sequence[str], how_many: int = 3, sep: str = " ", exclamation: str = "!"
) -> str:
    """Get greeting messages."""
    n = how_many % len(options)
    return sep.join(s + exclamation for s in random.sample(options, k=n))


def get_adieu() -> str:
    """Create end-run greeting message."""
    end = datetime.now().strftime("%d/%m/%Y %H:%M:%S")
    bye = get_goodbye_greetings()
    message = f"Finished at {end}. {bye}"
    return message


def get_goodbye_help() -> str:
    """Create good-bye message with help."""
    end = datetime.now().strftime("%d/%m/%Y %H:%M:%S")
    bye = get_goodbye_greetings()
    message = f"Finished at {end}. For any help contact us at {contact_us}."
    message += f" {bye}."
    return message


def gen_feedback_messages(print_function: Callable) -> None:
    """Print list of feedbacks urls.

    Parameters
    ----------
    print_function : Callable
        The function used to print message on screen.
        This function must accept str as first argument.
    """
    print_function(
        (
            "Your feedback matters in Haddock3!"
            " Share your experience and help us grow:"
        )
    )
    for name, url in feedback_urls.items():
        print_function(f"{name}: {url}")


get_goodbye_greetings = partial(get_greetings, international_good_byes)<|MERGE_RESOLUTION|>--- conflicted
+++ resolved
@@ -30,13 +30,9 @@
 # Do not hesitate to update / comment one of these
 feedback_urls = {
     "GitHub issues": "https://github.com/haddocking/haddock3/issues",
-    "BioExcel feedback": "https://www.bonvinlab.org/feedback",
-<<<<<<< HEAD
+    "BioExcel feedback": "https://www.bonvinlab.org/feedback"
     # "BioExcel survey": "https://bioexcel.eu/bioexcel-survey-2024/",
-=======
-    #"BioExcel survey": "https://bioexcel.eu/bioexcel-survey-2024/",
     "BioExcel forum": "https://ask.bioexcel.eu/c/haddock/6",
->>>>>>> d97e9a2e
 }
 
 
