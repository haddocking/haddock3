--- conflicted
+++ resolved
@@ -4,21 +4,14 @@
 from haddock import haddock3_source_path
 from haddock.gear.yaml2cfg import read_from_yaml_config
 
-<<<<<<< HEAD
-config_mandatory_general_parameters = {
-    'molecules',
-    'run_dir',
-    }
-"""The mandatory general arguments of the configuration file."""
 
 config_optional_general_parameters = {
     'skip_preprocess': False,
     }
 """The optional general arguments of the configuration file."""
-=======
 
 MANDATORY_YAML = Path(haddock3_source_path, "core", "mandatory.yaml")
+"""The mandatory general arguments of the configuration file."""
 
 _mandatory_parameters = read_from_yaml_config(MANDATORY_YAML)
-config_mandatory_general_parameters = set(_mandatory_parameters)
->>>>>>> c407fc53
+config_mandatory_general_parameters = set(_mandatory_parameters)