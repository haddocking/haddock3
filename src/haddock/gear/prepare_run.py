"""Logic pertraining to preparing the run files and folders."""
import importlib
import logging
import shutil
from contextlib import contextmanager
from functools import wraps
from pathlib import Path

from haddock import contact_us, haddock3_source_path
from haddock.core.exceptions import ConfigurationError, ModuleError
from haddock.gear.config_reader import get_module_name, read_config
from haddock.gear.parameters import config_mandatory_general_parameters
from haddock.gear.restart_run import remove_folders_after_number
<<<<<<< HEAD
from haddock.modules import general_parameters_affecting_modules
=======
from haddock.modules import modules_category
>>>>>>> 0b09b949
from haddock.libs.libutil import (
    copy_files_to_dir,
    make_list_if_string,
    remove_folder,
    remove_dict_keys,
    )


logger = logging.getLogger(__name__)


@contextmanager
def config_key_error():
    """Raise ConfigurationError on KeyError."""
    try:
        yield
    except KeyError as err:
        msg = f"Expected {err.args[0]!r} parameter in configuration file."
        logger.debug(err)
        raise ConfigurationError(msg) from err


def with_config_error(func):
    @wraps(func)
    def wrapper(*args, **kwargs):
        with config_key_error():
            return func(*args, **kwargs)
    return wrapper


def setup_run(workflow_path, restart_from=None):
    """
    Setup HADDOCK3 run.

    This function performs several actions in a pipeline.

    #1 : validate the parameter TOML file
    #2 : convert strings to paths where it should
    #3 : copy molecules to topology key
    #4 : validate haddock3 modules params names against defaults
    #5 : remove folder from previous runs if run folder name overlaps
    #6 : create the needed folders/files to start the run
    #7 : copy additional files to run folder

    Parameters
    ----------
    workflow_path : str or pathlib.Path
        The path to the configuration file.

    erase_previous : bool
        Whether to erase the previous run folder and reprare from
        scratch. Defaults to `True`.

    Returns
    -------
    tuple of two dicts
        A dictionary with the parameters for the haddock3 modules.
        A dictionary with the general run parameters.
    """
    params = read_config(workflow_path)

    # validates the configuration file
    validate_params(params)

    # pre-treats the configuration file
    convert_params_to_path(params)
    copy_molecules_to_topology(params)

    # get a dictionary without the general config keys
    general_params = remove_dict_keys(
        params,
        list(modules_category.keys()),
        )

    modules_params = remove_dict_keys(
        params,
        list(general_params.keys()),
        )


    validate_modules_params(modules_params)
    validate_installed_modules(modules_params)

    if restart_from is None:
        # prepares the run folders
        remove_folder(general_params['run_dir'])
        begin_dir, _ = create_begin_files(general_params)

        # prepare other files
        copy_ambig_files(modules_params, begin_dir)

    else:
        remove_folders_after_number(general_params['run_dir'], restart_from)

    # return the modules' parameters and other parameters that may serve
    # the workflow, the "other parameters" can be expanded in the future
    # by a function if needed

    return modules_params, general_params


def validate_params(params):
    """
    Validate the parameter file.

    #1 : checks for mandatory parameters
    #2 : checks for correct modules
    """
    check_mandatory_argments_are_present(params)
    validate_modules(params)


def check_mandatory_argments_are_present(params):
    """Confirms order key exists in config."""
    for arg in config_mandatory_general_parameters:
        if arg not in params:
            _msg = (
                f"Parameter {arg!r} is not defined in the configuration file. "
                "Please refer to DOCUMENTATION-LINK for more information."
                )
            raise ConfigurationError(_msg)
    return


@with_config_error
def validate_modules(params):
    """
    Validate modules.

    Confirm the modules specified in the `order` parameter actually
    exist in HADDOCK3.

    Raises ConfigurationError if module does not exist.
    """
    keys = set(params) - set(config_mandatory_general_parameters)
    for module in keys:
        if get_module_name(module) not in modules_category.keys():
            _msg = (
                f"Module {module} not found in HADDOCK3 library. "
                "Please refer to the list of available modules at: "
                "DOCUMENTATION-LINK"
                )
            raise ConfigurationError(_msg)


@with_config_error
def validate_modules_params(modules_params):
    """Validates individual parameters for each module."""

<<<<<<< HEAD
    for module_name, args in modules_params.items():
=======
    for module_name, args in params.items():
        _module_name = get_module_name(module_name)
>>>>>>> 0b09b949
        pdef = Path(
            haddock3_source_path,
            'modules',
            modules_category[_module_name],
            _module_name,
            'defaults.cfg',
            ).resolve()

        defaults = read_config(pdef)
        if not defaults:
            return

        diff = set(args.keys()) \
            - set(defaults.keys()) \
            - set(config_mandatory_general_parameters) \
            - general_parameters_affecting_modules

        if diff:
            _msg = (
                'The following parameters do not match any expected '
                f'parameters for module {module_name!r}: {diff}.'
                )
            raise ConfigurationError(_msg)


def validate_installed_modules(params):
    """Validate if third party-libraries are installed"""
    for module_name in params.keys():
        module_import_name = '.'.join([
            'haddock',
            'modules',
            modules_category[module_name],
            module_name,
            ])
        module_lib = importlib.import_module(module_import_name)
        try:
            module_lib.HaddockModule.confirm_installation()
        except Exception as err:
            _msg = (
                'A problem occurred while assessing if module '
                f'{module_name!r} is installed in your system. Have you '
                'installed the packages required to run this module? If '
                f'yes, write us at {contact_us!r} describing your system '
                'and the problems you are facing. If not, please install '
                'the required packages to use the module.'
                )
            raise ModuleError(_msg) from err


def convert_params_to_path(params):
    """Convert parameters to path."""
    convert_molecules_to_path(params)
    convert_run_dir_to_path(params)
    return


@with_config_error
def convert_molecules_to_path(params):
    """
    Convert molecules path strings to Python Paths.

    And... convert `molecules` in `params` to a dictionary where keys
    are `key` + `sep` + enumerate(`start`), and values are the new Path
    values.
    """
    molecules = make_list_if_string(params['molecules'])
    params['molecules'] = [Path(i).resolve() for i in molecules]
    return


@with_config_error
def convert_run_dir_to_path(params):
    """Convert run directory value to Python Path."""
    project_dir = Path(params['run_dir'])
    params['run_dir'] = project_dir.resolve()
    return


@with_config_error
def create_begin_files(params):
    """Create initial files for HADDOCK3 run."""
    run_dir = params['run_dir']
    data_dir = run_dir / 'data'
    begin_dir = run_dir / 'begin'

    run_dir.mkdir()
    begin_dir.mkdir()
    data_dir.mkdir()

    copy_files_to_dir(params['molecules'], data_dir)
    copy_molecules_to_begin_folder(params['molecules'], begin_dir)

    return begin_dir, data_dir


def copy_molecules_to_begin_folder(
        molecules,
        begin_dir,
        mol='mol',
        sep='_',
        start=1,
        ):
    """Copy molecules to run directory begin folder."""
    for i, mol_path in enumerate(molecules, start=start):
        mol_id = f"{mol}{sep}{i}.pdb"
        begin_mol = Path(begin_dir, mol_id).resolve()
        shutil.copy(mol_path, begin_mol)


@with_config_error
def copy_molecules_to_topology(params):
    """Copy molecules to mandatory topology module."""
    params['topoaa']['molecules'] = params['molecules']


@with_config_error
def copy_ambig_files(module_params, directory):
    """Copy ambiguity table files to run directory and updates new path."""
    for step, step_dict in module_params.items():
        for key, value in step_dict.items():
            if key == 'ambig':
                ambig_f = Path(value).resolve()
                new_loc = Path(directory , step, 'ambig.tbl')
                new_loc.parent.mkdir(exist_ok=True)

                try:
                    shutil.copy(ambig_f, new_loc)
                except FileNotFoundError:
                    _msg = f'Stage: {step} ambig file {ambig_f.name} not found'
                    raise ConfigurationError(_msg)

                step_dict[key] = new_loc<|MERGE_RESOLUTION|>--- conflicted
+++ resolved
@@ -11,11 +11,10 @@
 from haddock.gear.config_reader import get_module_name, read_config
 from haddock.gear.parameters import config_mandatory_general_parameters
 from haddock.gear.restart_run import remove_folders_after_number
-<<<<<<< HEAD
-from haddock.modules import general_parameters_affecting_modules
-=======
-from haddock.modules import modules_category
->>>>>>> 0b09b949
+from haddock.modules import (
+    general_parameters_affecting_modules,
+    modules_category,
+    )
 from haddock.libs.libutil import (
     copy_files_to_dir,
     make_list_if_string,
@@ -150,7 +149,11 @@
 
     Raises ConfigurationError if module does not exist.
     """
-    keys = set(params) - set(config_mandatory_general_parameters)
+    keys = \
+        set(params) \
+        - set(config_mandatory_general_parameters) \
+        - set(general_parameters_affecting_modules)
+
     for module in keys:
         if get_module_name(module) not in modules_category.keys():
             _msg = (
@@ -165,12 +168,8 @@
 def validate_modules_params(modules_params):
     """Validates individual parameters for each module."""
 
-<<<<<<< HEAD
     for module_name, args in modules_params.items():
-=======
-    for module_name, args in params.items():
         _module_name = get_module_name(module_name)
->>>>>>> 0b09b949
         pdef = Path(
             haddock3_source_path,
             'modules',
