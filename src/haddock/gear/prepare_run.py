--- conflicted
+++ resolved
@@ -1,10 +1,7 @@
 """Logic pertraining to preparing the run files and folders."""
 import difflib
 import importlib
-<<<<<<< HEAD
-=======
 import itertools as it
->>>>>>> c407fc53
 import os
 import shutil
 import string
@@ -240,17 +237,7 @@
 
     validate_modules_params(modules_params, max_mols)
 
-    # complete_modules_params(modules_params)
-
     # create datadir
-<<<<<<< HEAD
-    data_dir = create_data_dir(general_params["run_dir"])
-    new_mp = copy_input_files_to_data_dir(
-        data_dir,
-        modules_params,
-        keep_original=general_params["skip_preprocess"],
-        )
-=======
     data_dir = create_data_dir(general_params[RUNDIR])
 
     if scratch_rest0:
@@ -272,7 +259,6 @@
     else:
         # copies everything
         copy_input_files_to_data_dir(data_dir, modules_params)
->>>>>>> c407fc53
 
     # return the modules' parameters and general parameters separately
     return modules_params, general_params
@@ -441,7 +427,7 @@
     topoaa_params['molecules'] = list(map(Path, molecules))
 
 
-def copy_molecules_to_data_dir(data_dir, topoaa_params):
+def copy_molecules_to_data_dir(data_dir, topoaa_params, preprocess=True):
     """
     Copy molecules to data directory and to topoaa parameters.
 
@@ -451,87 +437,45 @@
         The data/ directory inside the run directory. Must contain
         reference to the run directory.
 
-<<<<<<< HEAD
-def _copy_original(molecule, data_dir):
-    """."""
-    rel_data_dir = data_dir.name
-    pmol = Path(molecule)
-    end_path = Path(data_dir, "00_topoaa")
-    end_path.mkdir(parents=True, exist_ok=True)
-    shutil.copy(molecule, Path(end_path, pmol.name))
-    return Path(rel_data_dir, "00_topoaa", pmol.name)
-
-
-def _preprocess_molecules(molecule, data_dir, top_fname):
-    """."""
-    rel_data_dir = data_dir.name
-    pmol = Path(molecule)
-
-    mol_path = Path(data_dir, 'molecules')
-    mol_path.mkdir(parents=True, exist_ok=True)
-    shutil.copy(molecule, Path(mol_path, pmol.name))
-
-    end_path = Path(data_dir, '00_topoaa')
-    end_path.mkdir(parents=True, exist_ok=True)
-
-    new_residues = read_additional_residues(top_fname) if top_fname else None
-    new_pdb = process_pdbs([molecule], user_supported_residues=new_residues)
-    Path(end_path, pmol.name).write_text(os.linesep.join(new_pdb[0]))
-
-    return Path(rel_data_dir, '00_topoaa', pmol.name)
-
-
-def copy_input_files_to_data_dir(data_dir, modules_params, keep_original=False):
-    """Copy files to data directory."""
-    new_mp = deepcopy(modules_params)
-    # this line must be synchronized with create_data_dir()
-    rel_data_dir = data_dir.name
-
-    for i, molecule in enumerate(modules_params['topoaa']['molecules']):
-
-        if keep_original:
-            new_mol = _copy_original(molecule, data_dir)
-
-        else:
-            top_file = modules_params["topoaa"].get("ligand_top_fname", False)
-            new_mol = _preprocess_molecules(
-                molecule,
-                data_dir,
-                top_file,
-                )
-
-        new_mp['topoaa']['molecules'][i] = new_mol
-
-    # topology always starts with 0
-    for i, (module, params) in enumerate(modules_params.items(), start=0):
-        end_path = Path(f'{zero_fill(i)}_{get_module_name(module)}')
-        for parameter, value in params.items():
-            if parameter.endswith('_fname') and value:
-                # path is created here to avoid creating empty folders
-                # for those modules without '_fname' parameters
-                pf = Path(data_dir, end_path)
-                pf.mkdir(exist_ok=True)
-                name = Path(value).name
-                shutil.copy(value, Path(pf, name))
-                new_mp[module][parameter] = Path(rel_data_dir, end_path, name)
-
-    return new_mp
-=======
     topoaa_params : dict
         A dictionary containing the topoaa parameters.
     """
-    # this line must be synchronized with create_data_dir()
-    rel_data_dir = data_dir.name
-
     topoaa_dir = zero_fill.fill('topoaa', 0)
-    for i, molecule in enumerate(topoaa_params['molecules']):
-        end_path = Path(data_dir, topoaa_dir)
-        end_path.mkdir(parents=True, exist_ok=True)
-        name = Path(molecule).name
+
+    # define paths
+    data_topoaa_dir = Path(data_dir, topoaa_dir)
+    data_topoaa_dir.mkdir(parents=True, exist_ok=True)
+    rel_data_topoaa_dir = Path(data_dir.name, topoaa_dir)
+    original_mol_dir = Path(data_topoaa_dir, "original_molecules")
+
+    for molecule in topoaa_params['molecules']:
+
         check_if_path_exists(molecule)
-        shutil.copy(molecule, Path(end_path, name))
-        topoaa_params['molecules'][i] = Path(rel_data_dir, topoaa_dir, name)
->>>>>>> c407fc53
+
+        mol_name = Path(molecule).name
+        original_mol = Path(original_mol_dir, mol_name)
+
+        if preprocess:  # preprocess PDB files
+
+            top_fname = topoaa_params.get("ligand_top_fname", False)
+            new_residues = \
+                read_additional_residues(top_fname) if top_fname else None
+
+            new_pdbs = \
+                process_pdbs([molecule], user_supported_residues=new_residues)
+
+            # copy the original molecule
+            original_mol_dir.mkdir(parents=True, exist_ok=True)
+            shutil.copy(molecule, original_mol)
+
+            # write the new processed molecule
+            new_pdb = os.linesep.join(new_pdbs[0])
+            Path(data_topoaa_dir, mol_name).write_text(new_pdb)
+
+        else:
+            shutil.copy(molecule, Path(data_topoaa_dir, mol_name))
+
+        topoaa_params['molecules'].append(Path(rel_data_topoaa_dir, mol_name))
 
 
 def copy_input_files_to_data_dir(data_dir, modules_params, start=0):
@@ -620,22 +564,6 @@
                 raise ValueError(emsg)
 
 
-<<<<<<< HEAD
-# def complete_modules_params(modules_params):
-#     ""","""
-#     for module_name, kwargs in modules_params.items():
-#         _module_name = get_module_name(module_name)
-#         pdef = Path(
-#             haddock3_source_path,
-#             'modules',
-#             modules_category[_module_name],
-#             _module_name,
-#             'defaults.cfg',
-#             ).resolve()
-#
-#         defaults = read_config(pdef)
-#         modules_params[module_name] = {**defaults, **kwargs}
-=======
 @with_config_error
 def check_specific_validations(params):
     """Make specific validations."""
@@ -896,5 +824,4 @@
             text = file_.read_text()
             for s1, s2 in zip(prev_names, new_names):
                 text = text.replace(s1, s2)
-            file_.write_text(text)
->>>>>>> c407fc53
+            file_.write_text(text)