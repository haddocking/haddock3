--- conflicted
+++ resolved
@@ -500,11 +500,7 @@
     return coord_dic, chain_ranges
 
 
-<<<<<<< HEAD
-def get_atoms(pdb, full: bool = False):
-=======
 def get_atoms(pdb: PDBPath, full: bool = False) -> AtomsDict:
->>>>>>> 5ded133f
     """
     Identify what is the molecule type of each PDB.
 
