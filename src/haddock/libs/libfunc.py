<<<<<<< HEAD
"""
Tools for Functional-Programming in Python.

From: https://github.com/joaomcteixeira/libfuncpy
"""
from functools import partial, reduce


def reduce_helper(value, f, *a, **k):
    """
    Help in `reduce`.

    Helper function when applying `reduce` to a list of functions.

    Parameters
    ----------
    value : anything
    f : callable
        The function to call. This function receives `value` as first
        positional argument.
    *a, **k
        Args and kwargs passed to `f`.
    """
    return f(value, *a, **k)


def chainf(init, *funcs, **common):
    """
    Apply a sequence of functions to an initial value.

    Example
    -------
    >>> chainf(2, [str, int, float])
    2.0
    """
    rh = partial(reduce_helper, **common)
    return reduce(rh, funcs, init)


def chainfs(*funcs):
    """
    Store functions be executed on a value.

    Example
    -------
    >>> do = chainfs(str, int, float)
    >>> do(2)
    2.0
    """
    def execute(value):
        return chainf(value, *funcs)
    return
=======
"""Tools for functional programming."""
from operator import is_not


def give_same(value):
    """Return what is given."""
    return value
>>>>>>> c407fc53


def true(*ignore, **everything):
    """Give True regardless of the input."""
    return True


def false(*ignore, **everything):
    """Give False regardless of the input."""
    return False


def none(*ignore, **everything):
    """Give False regardless of the input."""
    return None


def nan(*ignore, **everything):
    """Give False regardless of the input."""
    return float('nan')


def not_none(value):
    """Give True if value is not None, or False otherwise."""
    return is_not(value, None)<|MERGE_RESOLUTION|>--- conflicted
+++ resolved
@@ -1,28 +1,9 @@
-<<<<<<< HEAD
 """
 Tools for Functional-Programming in Python.
 
 From: https://github.com/joaomcteixeira/libfuncpy
 """
-from functools import partial, reduce
-
-
-def reduce_helper(value, f, *a, **k):
-    """
-    Help in `reduce`.
-
-    Helper function when applying `reduce` to a list of functions.
-
-    Parameters
-    ----------
-    value : anything
-    f : callable
-        The function to call. This function receives `value` as first
-        positional argument.
-    *a, **k
-        Args and kwargs passed to `f`.
-    """
-    return f(value, *a, **k)
+from operator import is_not
 
 
 def chainf(init, *funcs, **common):
@@ -31,14 +12,29 @@
 
     Example
     -------
-    >>> chainf(2, [str, int, float])
+    >>> chainf(2, *[str, int, float])
     2.0
+
+    Parameters
+    ----------
+    init : anything
+        The initial value.
+
+    **common : keyword arguments
+        Common key word arguments to all functions.
+
+    Returns
+    -------
+    anything
+        The result of the chain of functions; this is, the return value
+        of the last function.
     """
-    rh = partial(reduce_helper, **common)
-    return reduce(rh, funcs, init)
+    for func in funcs:
+        init = func(init, **common)
+    return init
 
 
-def chainfs(*funcs):
+def chainfs(*funcs, **common):
     """
     Store functions be executed on a value.
 
@@ -47,19 +43,20 @@
     >>> do = chainfs(str, int, float)
     >>> do(2)
     2.0
+
+    See Also
+    --------
+    :py:func:`chainf`
     """
     def execute(value):
-        return chainf(value, *funcs)
-    return
-=======
-"""Tools for functional programming."""
-from operator import is_not
+        return chainf(value, *funcs, **common)
+
+    return execute
 
 
 def give_same(value):
     """Return what is given."""
     return value
->>>>>>> c407fc53
 
 
 def true(*ignore, **everything):
