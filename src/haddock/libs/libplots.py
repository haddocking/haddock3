"""Plotting functionalities."""

<<<<<<< HEAD
from pathlib import Path
import matplotlib.pyplot as plt
=======
>>>>>>> 02ed904c
import numpy as np
import pandas as pd
import plotly.colors as px_colors
import plotly.express as px
import plotly.graph_objects as go
from plotly.subplots import make_subplots

from haddock import log


SCATTER_PAIRS = [
    ("irmsd", "score"),
    ("irmsd", "desolv"),
    ("irmsd", "vdw"),
    ("irmsd", "elec"),
    ("irmsd", "air"),
    ("dockq", "score"),
    ("dockq", "desolv"),
    ("dockq", "vdw"),
    ("dockq", "elec"),
    ("dockq", "air"),
    ("lrmsd", "score"),
    ("lrmsd", "desolv"),
    ("lrmsd", "vdw"),
    ("lrmsd", "elec"),
    ("lrmsd", "air"),
    ("ilrmsd", "score"),
    ("ilrmsd", "desolv"),
    ("ilrmsd", "vdw"),
    ("ilrmsd", "elec"),
    ("ilrmsd", "air"),
    ]

# if SCATTER_PAIRS changes, SCATTER_MATRIX_SIZE should change too!
SCATTER_MATRIX_SIZE = (4, 5)  # (number of rows, number of columns)

TITLE_NAMES = {
    "score": "HADDOCK score",
    "irmsd": "i-RMSD",
    "lrmsd": "l-RMSD",
    "ilrmsd": "il-RMSD",
    "dockq": "DOCKQ",
    "desolv": "Edesolv",
    "vdw": "Evdw",
    "elec": "Eelec",
    "air": "Eair",
    "fnat": "FCC",
    }

AXIS_NAMES = {
    "score": "HADDOCK score [a.u.]",
    "irmsd": "interface RMSD [A]",
    "lrmsd": "ligand RMSD [A]",
    "ilrmsd": "interface-ligand RMSD [A]",
    "desolv": "Desolvation Energy",
    "vdw": "Van der Waals Energy",
    "elec": "Electrostatic Energy",
    "air": "Restraints Energy",
    "fnat": "Fraction of Common Contacts",
    "dockq": "DOCKQ",
    }


def read_capri_table(capri_filename, comment="#"):
    """
    Read capri table with pandas.

    Parameters
    ----------
    capri_filename : str or Path
        capri single structure filename
    comment : str
        the string used to denote a commented line in capri tables

    Returns
    -------
    capri_df : pandas DataFrame
        dataframe of capri values
    """
    capri_df = pd.read_csv(capri_filename, sep="\t", comment=comment)
    return capri_df


def in_capri(column, df_columns):
    """
    Check if the selected column is in the set of available columns.

    Parameters
    ----------
    column : str
        column name
    df_columns : pandas.DataFrame.columns
        columns of a pandas.DataFrame

    Returns
    -------
    resp : bool
        if True, the column is present
    """
    resp = True
    if column not in df_columns:
        log.warning(f"quantity {column} not present in capri table")
        resp = False
    return resp


def update_layout_plotly(fig, x_label, y_label, title=None):
    """
    Update layout of plotly plot.

    Parameters
    ----------
    fig : plotly Figure
        figure
    x_label : str
        x axis name
    y_label : str
        y axis name
    title : str or None
        plot title
    """
    px_dict = {
        "title": title,
        "xaxis": dict(
            title=x_label,
            tickfont_size=14,
            titlefont_size=40,
            ),
        "yaxis": dict(
            title=y_label,
            tickfont_size=14,
            titlefont_size=40,
            ),
        "legend": dict(x=1.01, y=1.0, font_family="Helvetica", font_size=16),
        "hoverlabel": dict(font_size=16, font_family="Helvetica"),
        }
    fig.update_layout(px_dict)
    return fig


<<<<<<< HEAD
def update_layout_matplotlib(x_label, y_label):
    """
    Update layout of matplotlib plot.

    Parameters
    ----------
    x_label : str
        x axis name
    y_label : str
        y axis name
    """
    plt.title(f"{x_label} vs {y_label}", fontsize=40)
    plt.xlabel(x_label, fontsize=40)
    plt.ylabel(y_label, fontsize=40)
    plt.xticks(fontsize=20)
    plt.yticks(fontsize=20)
    legend = plt.legend(bbox_to_anchor=(1.0, 1.0), fontsize=30)
    for handle in legend.legendHandles:
        handle.set_sizes([150])
    plt.tight_layout()
    return


def box_plot_plotly(gb_full, y_ax, cl_rank):
=======
def box_plot_plotly(gb_full, y_ax, format, scale):
>>>>>>> 02ed904c
    """
    Create a scatter plot in plotly.

    Parameters
    ----------
    gb_full : pandas DataFrame
        data to box plot
    y_ax : str
        variable to plot
<<<<<<< HEAD
    cl_rank : dict
        {cluster_id : cluster_rank} dictionary

    Returns
    -------
    fig :
        an instance of plotly.graph_objects.Figure
    """
    colors = px_colors.qualitative.Alphabet
    color_map = {}
    for cl_id in sorted(cl_rank.keys()):
        color_idx = (cl_rank[cl_id] - 1) % len(colors)  # color index
        color_map[f"{cl_id}"] = colors[color_idx]
    # to use color_discrete_map, cluster-id column should be str not int
    gb_full_string = gb_full.astype({"cluster-id": "string"})
    fig = px.box(
        gb_full_string,
        x="capri_rank",
        y=f"{y_ax}",
        color="cluster-id",
        color_discrete_map=color_map,
        boxmode="overlay",
        points="outliers",
        )
=======
    format : str
        Produce images in the selected format.
    scale : int
        scale of image
    """
    fig = px.box(gb_full,
                 x="capri_rank",
                 y=f"{y_ax}",
                 color="cluster-id",
                 boxmode="overlay",
                 points="outliers",
                 width=1000,
                 height=800,
                 )
>>>>>>> 02ed904c
    # layout
    update_layout_plotly(fig, "Cluster rank", AXIS_NAMES[y_ax])
    # save figure
    px_fname = f"{y_ax}_clt.html"
<<<<<<< HEAD
    fig.write_html(px_fname, full_html=False, include_plotlyjs="cdn")
    return fig


def box_plot_matplotlib(gbcl, y_ax, legend_labels, dpi):
    """
    Create a scatter plot in plotly.

    Parameters
    ----------
    gbcl : pandas DataFrameGroupBy
        capri data grouped by cluster-id
    y_ax : str
        variable to plot
    legend_labels : list
        list of legend labels
    dpi : int
        DPI for png images.

    """
    plt.figure(figsize=(20, 16))
    fig, ax = plt.subplots()
    # box plot must take element 1 of groupby instance
    bplot = ax.boxplot(
        [el[1][y_ax] for el in gbcl],
        patch_artist=True,
        showmeans=False,
        )
    # assigning colors to boxes and medians
    colors = plt.cm.tab20.colors
    for patch, color in zip(bplot["boxes"], colors):
        patch.set_facecolor(color)
    for median, color in zip(bplot["medians"], colors):
        median.set_color(color)

    # plot details
    ax.legend(bplot["boxes"], legend_labels, bbox_to_anchor=(1.0, 1.0))
    plt.ylabel(AXIS_NAMES[y_ax])
    plt.xlabel("Cluster rank")
    plt.tight_layout()
    # save figure
    plt_fname = f"{y_ax}_clt.png"
    plt.savefig(fname=plt_fname, dpi=dpi)
    plt.close()
=======
    fig.write_html(px_fname, full_html=False, include_plotlyjs='cdn')
    # create format boxplot if necessary
    if format:
        fig.write_image(f"{y_ax}_clt.{format}", scale=scale)
>>>>>>> 02ed904c
    return


def box_plot_data(capri_df, cl_rank):
    """
    Retrieve box plot data.

    Parameters
    ----------
    capri_df : pandas DataFrame
        capri table dataframe
    cl_rank : dict
        {cluster_id : cluster_rank} dictionary

    Returns
    -------
    gb_full : pandas DataFrame
        DataFrame of all the clusters to be plotted
    """
    gb_cluster = capri_df.groupby("cluster-id")
    gb_other = pd.DataFrame([])
    gb_good = pd.DataFrame([])
    for cl_id, cl_df in gb_cluster:
        if cl_id not in cl_rank.keys():
            gb_other = pd.concat([gb_other, cl_df])
        else:
            cl_df["capri_rank"] = cl_rank[cl_id]
            gb_good = pd.concat([gb_good, cl_df])

    gb_other["cluster-id"] = "Other"
    gb_other["capri_rank"] = len(cl_rank.keys()) + 1
    gb_full = pd.concat([gb_good, gb_other])
    return gb_full


<<<<<<< HEAD
def box_plot_handler(capri_filename, cl_rank, png, dpi):
    """Create box plots.
=======
def box_plot_handler(capri_filename, cl_rank, format, scale):
    """
    Create box plots.
>>>>>>> 02ed904c

    The idea is that for each of the top X-ranked clusters we create a box plot
    showing how the basic statistics are distributed within each model.

    Parameters
    ----------
    capri_filename : str or Path
        capri single structure filename
    cl_rank : dict
        {cluster_id : cluster_rank} dictionary
<<<<<<< HEAD
    png : bool
        Produce png images.
    dpi : int
        DPI for png images.

    Returns
    -------
    fig_list : list
        a list of figures
    """
    # generating the correct dataframe
    capri_df = read_capri_table(capri_filename, comment="#")
    gb_full, gb_other = box_plot_data(capri_df, cl_rank)

    if png:
        # when png is true we have to manually sort according to capri_rank
        gb_sorted = gb_full.sort_values("capri_rank")
        gbcl = gb_sorted.groupby("cluster-id", sort=False)
        legend_labels = [f"Cluster {el[0]}" for el in gbcl]
        if not gb_other.empty:
            legend_labels[-1] = "Other"

=======
    format : str
        Produce images in the selected format.
    scale : int
        scale for images.
    """
    # generating the correct dataframe
    capri_df = read_capri_table(capri_filename, comment="#")
    gb_full = box_plot_data(capri_df, cl_rank)
    
>>>>>>> 02ed904c
    # iterate over the variables
    fig_list = []
    for y_ax in AXIS_NAMES.keys():
        if not in_capri(y_ax, capri_df.columns):
            continue
<<<<<<< HEAD
        fig = box_plot_plotly(gb_full, y_ax, cl_rank)
        fig_list.append(fig)
        # create png boxplot if necessary
        if png:
            box_plot_matplotlib(gbcl, y_ax, legend_labels, dpi)
    return fig_list
=======
        box_plot_plotly(gb_full, y_ax, format, scale)
    return
>>>>>>> 02ed904c


def scatter_plot_plotly(gb_cluster, gb_other, cl_rank, x_ax, y_ax, colors, format, scale):  # noqa:E501
    """
    Create a scatter plot in plotly.

    Parameters
    ----------
    gb_cluster : pandas DataFrameGroupBy
        capri DataFrame grouped by cluster-id
    gb_other : pandas DataFrame
        DataFrame of clusters not in the top cluster ranking
    cl_rank : dict
        {cluster_id : cluster_rank} dictionary
    x_ax : str
        name of the x column
    y_ax : str
        name of the y column
    colors : list
        list of colors to be used
<<<<<<< HEAD

    Returns
    -------
    fig :
        an instance of plotly.graph_objects.Figure
=======
    format : str
        Produce images in the selected format.
    scale : int
        scale for images.
>>>>>>> 02ed904c
    """
    fig = go.Figure(layout={"width": 1000, "height": 800})
    traces = []
    n_colors = len(colors)
    for cl_id, cl_df in gb_cluster:
        if cl_id in cl_rank.keys():
            if cl_id == "-":
                cl_name = "Unclustered"
            else:
                cl_name = f"Cluster {cl_id}"
            color_idx = (cl_rank[cl_id] - 1) % n_colors  # color index
            x_mean = np.mean(cl_df[x_ax])
            y_mean = np.mean(cl_df[y_ax])
            # refactored due to E501 line too long
            text_list = []
            for n in range(cl_df.shape[0]):
                model_text = cl_df['model'].iloc[n].split('/')[-1]
                score_text = cl_df['score'].iloc[n]
                text_list.append(f"Model: {model_text}<br>Score: {score_text}")
            traces.append(
                go.Scatter(
                    x=cl_df[x_ax],
                    y=cl_df[y_ax],
                    name=cl_name,
                    mode="markers",
                    text=text_list,
                    legendgroup=cl_name,
                    marker_color=colors[color_idx],
                    hoverlabel=dict(
                        bgcolor=colors[color_idx],
                        font_size=16,
                        font_family="Helvetica",
                        ),
                    )
                )
            clt_text = f"{cl_name}<br>"
            if "score" not in [x_ax, y_ax]:
                clt_text += f"Score: {np.mean(cl_df['score']):.3f}<br>"
            clt_text += f"{x_ax}: {x_mean:.3f}<br>{y_ax}: {y_mean:.3f}"
            clt_text_list = [clt_text]
            traces.append(
                go.Scatter(
                    x=[x_mean],
                    y=[y_mean],
                    # error bars
                    error_x=dict(
                        type="data", array=[np.std(cl_df[x_ax])], visible=True
                        ),
                    error_y=dict(
                        type="data", array=[np.std(cl_df[y_ax])], visible=True
                        ),
                    # color and text
                    marker_color=colors[color_idx],
                    text=clt_text_list,
                    legendgroup=cl_name,
                    showlegend=False,
                    mode="markers",
                    marker=dict(size=10, symbol="square-dot"),
                    hovertemplate=f"<b>{clt_text}</b><extra></extra>",
                    hoverlabel=dict(
                        bgcolor=colors[color_idx],
                        font_size=16,
                        font_family="Helvetica",
                        ),
                    )
                )
    # append trace other
    if not gb_other.empty:
        # refactored due to E501 line too long
        text_list_other = []
        for n in range(gb_other.shape[0]):
            model_text = gb_other['model'].iloc[n].split('/')[-1]
            score_text = gb_other['score'].iloc[n]
            text_list_other.append(
                f"Model: {model_text}<br>Score: {score_text}"
                )
        traces.append(
            go.Scatter(
                x=gb_other[x_ax],
                y=gb_other[y_ax],
                name="Other",
                mode="markers",
                text=text_list_other,
                legendgroup="Other",
                marker=dict(
                    color="white", line=dict(width=2, color="DarkSlateGrey")
                    ),
                hoverlabel=dict(
                    bgcolor="white", font_size=16, font_family="Helvetica",
                    ),
                )
            )
    for trace in traces:
        fig.add_trace(trace)
    px_fname = f"{x_ax}_{y_ax}.html"
<<<<<<< HEAD
    update_layout_plotly(
        fig,
        TITLE_NAMES[x_ax],
        TITLE_NAMES[y_ax],
        title=f"{TITLE_NAMES[x_ax]} vs {TITLE_NAMES[y_ax]}",
        )
    fig.write_html(px_fname, full_html=False, include_plotlyjs="cdn")
    return fig


def scatter_plot_matplotlib(gbcl, gb_other, cl_rank, x_ax, y_ax, colors, dpi):
    """
    Create a scatter plot in matplotlib.

    Parameters
    ----------
    gbcl : pandas DataFrameGroupBy
        capri DataFrame grouped by cluster-id.
    gb_other : pandas DataFrame
        DataFrame of clusters not in the top cluster ranking.
    cl_rank : dict
        {cluster_id : cluster_rank} dictionary.
    x_ax : str
        name of the x column.
    y_ax : str
        name of the y column.
    colors : list
        list of colors to be used.
    dpi : int
        DPI for png images.
    """
    plt.figure(figsize=(20, 16))
    for cl_id, cl_df in gbcl:
        if cl_id not in cl_rank.keys():
            gb_other = pd.concat([gb_other, cl_df])
        else:
            if cl_id == "-":
                cl_name = "Unclustered"
            else:
                cl_name = f"Cluster {cl_id}"
            color_idx = (cl_rank[cl_id] - 1) % len(colors)  # color index
            plt.scatter(
                x=cl_df[x_ax],
                y=cl_df[y_ax],
                color=colors[color_idx],
                label=cl_name,
                s=40,
                )
    update_layout_matplotlib(TITLE_NAMES[x_ax], TITLE_NAMES[y_ax])
    plt_fname = f"{x_ax}_{y_ax}.png"
    plt.savefig(plt_fname, dpi=dpi)
    # creating full picture
    if not gb_other.empty:
        plt.scatter(
            x=gb_other[x_ax],
            y=gb_other[y_ax],
            color="gray",
            label="Other",
            s=10,
            )
        # details
        update_layout_matplotlib(TITLE_NAMES[x_ax], TITLE_NAMES[y_ax])
        plt_fname = f"{x_ax}_{y_ax}_full.png"
        plt.savefig(plt_fname, dpi=dpi)
    plt.close()
=======
    update_layout_plotly(fig,
                         TITLE_NAMES[x_ax],
                         TITLE_NAMES[y_ax],
                         title=f"{TITLE_NAMES[x_ax]} vs {TITLE_NAMES[y_ax]}")
    fig.write_html(px_fname, full_html=False, include_plotlyjs='cdn')
    # create format boxplot if necessary
    if format:
        fig.write_image(f"{x_ax}_{y_ax}.{format}", scale=scale)
>>>>>>> 02ed904c
    return


def scatter_plot_data(capri_df, cl_rank):
    """
    Retrieve scatter plot data.

    Parameters
    ----------
    capri_df : pandas DataFrame
        capri table dataframe
    cl_rank : dict
        {cluster_id : cluster_rank} dictionary

    Returns
    -------
    gb_cluster : pandas DataFrameGroupBy
        capri DataFrame grouped by cluster-id
    gb_other : pandas DataFrame
        DataFrame of clusters not in the top cluster ranking
    """
    gb_cluster = capri_df.groupby("cluster-id")
    gb_other = pd.DataFrame([])
    for cl_id, cl_df in gb_cluster:
        if cl_id not in cl_rank.keys():
            gb_other = pd.concat([gb_other, cl_df])
    return gb_cluster, gb_other


def scatter_plot_handler(capri_filename, cl_rank, format, scale):
    """
    Create scatter plots.

    The idea is that for each pair of variables of interest (SCATTER_PAIRS,
     declared as global) we create a scatter plot.
    If available, each scatter plot containts cluster information.

    Parameters
    ----------
    capri_filename : str or Path
        capri single structure filename
    cl_rank : dict
        {cluster_id : cluster_rank} dictionary
<<<<<<< HEAD
    png : bool
        Produce png images.
    dpi : int
        DPI for png images.

    Returns
    -------
    fig_list : list
        a list of figures
=======
    format : str
        Produce images in the selected format.
    scale : int
        scale for images.
>>>>>>> 02ed904c
    """
    capri_df = read_capri_table(capri_filename, comment="#")
    gb_cluster, gb_other = scatter_plot_data(capri_df, cl_rank)

    # defining colors
    colors = px_colors.qualitative.Alphabet
    fig_list = []
    for x_ax, y_ax in SCATTER_PAIRS:
        if not in_capri(x_ax, capri_df.columns):
            continue
        if not in_capri(y_ax, capri_df.columns):
            continue
<<<<<<< HEAD
        fig = scatter_plot_plotly(
            gb_cluster, gb_other, cl_rank, x_ax, y_ax, colors
            )
        fig_list.append(fig)
        if png:
            scatter_plot_matplotlib(
                gb_cluster, gb_other, cl_rank, x_ax, y_ax, colors, dpi
                )
    return fig_list


def _report_grid_size(plot_list):
    """
    Calculate the size of the grid in the report.

    By size, it means the number of rows/columns, and the width/height
    of an individual plot. In the report, some of the axes are shared. The
    settings for sharing axes depends on the type (scatters or boxes). The
    number of columns is set to the number of columns in SCATTER_MATRIX_SIZE. If
    the number of clusters is more than 5, it increases the width which causes
    horizontal scrolling in the report.

    Parameters
    ----------
    plot_list : list
        list of plots generated by analyse command

    Returns
    -------
    number_of_rows : int
        number of rows in the grid
    number_of_cols : int
        number of columns in the grid
    width : int
        the width of an individual plot
    height: int
        the height of an individual plot
    """
    # Calculate grid size for subplots
    number_of_plots = len(plot_list)
    number_of_clusters = len({trace.legendgroup for trace in plot_list[0].data})
    # same number of cols for both boxes and scatters
    number_of_cols = SCATTER_MATRIX_SIZE[1]
    number_of_rows = int(np.ceil(number_of_plots / number_of_cols))
    # enable horizontal scroll
    width = 600 if number_of_clusters > 5 else 350
    height = 600 if number_of_clusters > 5 else 350
    return number_of_rows, number_of_cols, width, height


def report_plots_handler(
        plots,
        plot_title,
        shared_xaxes=False,
        shared_yaxes=False
        ):
    """
    Create a figure that holds subplots.

    The idea is that for each type (scatters or boxes), the individual plots are
    considered subplots. In the report, some of the axes are shared. The
    settings for sharing axes depends on the type (scatters or boxes).

    Parameters
    ----------
    plots : list
        list of plots generated by `analyse` command
    plot_title: str
        title of the plot.
    shared_xaxes: boolean or str (default False)
        a paramtere of plotly.subplots.make_subplots
    shared_yaxes: boolean or str (default False)
        a paramtere of plotly.subplots.make_subplots

    Returns
    -------
    fig :
        an instance of plotly.graph_objects.Figure
    """
    number_of_rows, number_of_cols, width, height = _report_grid_size(plots)
    fig = make_subplots(
        rows=number_of_rows,
        cols=number_of_cols,
        shared_xaxes=shared_xaxes,
        shared_yaxes=shared_yaxes,
        vertical_spacing=(0.4 / number_of_rows),
        horizontal_spacing=(0.3 / number_of_cols),
        )
    for i, sub_fig in enumerate(plots):
        col_index = int((i % number_of_cols) + 1)
        row_index = int(np.floor(i / number_of_cols) + 1)
        # hide legend of plots except one
        if i != 0:
            sub_fig.for_each_trace(lambda trace: trace.update(showlegend=False))
        fig.add_traces(sub_fig.data, rows=row_index, cols=col_index)
        fig.update_yaxes(
            title_text=sub_fig.layout.yaxis.title.text,
            row=row_index,
            col=col_index,
            title_standoff=5,
            automargin=True,
            )
        # x title only on the last row
        if shared_xaxes == "all":
            row_index = number_of_rows
        fig.update_xaxes(
            title_text=sub_fig.layout.xaxis.title.text,
            row=row_index,
            col=col_index,
            title_standoff=5,
            automargin=True,
            )
        legend_title_text = sub_fig.layout.legend.title.text
    fig.update_layout(
        title_text=plot_title,
        legend_title_text=legend_title_text,
        height=height * number_of_rows,
        width=width * number_of_cols,
        )
    return fig


def find_best_struct(ss_file, number_of_struct=4):
    """
    Find best structures.

    It inspects model-cluster-ranking recorded in capri_ss.tsv file and finds
    the best models (models with lower ranks). By default, it selects the 4 best
    models.

    Parameters
    ----------
    ss_file : path
        path to capri_ss.tsv
    number_of_struct: int
        number of models with lower model-cluster-ranking

    Returns
    -------
    best_struct_df : pandas DataFrame
        DataFrame of best structures
    """
    dfss = read_capri_table(ss_file)
    dfss = dfss.sort_values(by=["cluster-id", "model-cluster-ranking"])
    # TODO need a check for "Unclustered"

    # count values within each cluster
    # and select the column model-cluster-ranking
    dfss_grouped = dfss.groupby("cluster-id").count()["model-cluster-ranking"]

    # number of structs can be different per each cluster,
    # so min value is picked here
    max_number_of_struct = dfss_grouped.min()

    # number_of_struct cannot be greater than max_number_of_struct
    number_of_struct = min(number_of_struct, max_number_of_struct)

    # select the best `number_of_struct` e.g. 4 structures for each cluster
    best_struct_df = dfss.groupby("cluster-id").head(number_of_struct).copy()

    # define names for best structures, e.g.
    # Nr 1 best structure, Nr 2 best structure, ...
    number_of_cluster = len(best_struct_df["cluster-id"].unique())
    col_names = [
        f"Nr {number + 1} best structure" for number in range(number_of_struct)
        ] * number_of_cluster

    # add a new column `Structure` to the dataframe
    best_struct_df = best_struct_df.assign(Structure=col_names)

    # reshape data frame where columns are
    # cluster-id, model,.., Nr 1 best structure, Nr 2 best structure, ...
    best_struct_df = best_struct_df.pivot_table(
        index=["cluster-id"],
        columns=["Structure"],
        values="model",
        aggfunc=lambda x: x,
        )
    best_struct_df.reset_index(inplace=True)
    best_struct_df.rename(columns={"cluster-id": "Cluster ID"}, inplace=True)
    return best_struct_df


# TODO links to be fixed!
def _add_links(best_struct_df):
    table_df = best_struct_df.copy()
    for col_name in table_df.columns[1:]:
        file_name = best_struct_df[col_name].apply(lambda row: Path(row).name)
        # href empty for local files
        # TODO fix links to Download and Visibility
        # we can use html href syntax but html should be responsive!
        dl_text = "Download"
        vis_text = "Visibility"
        table_df[col_name] = file_name + ", " + dl_text + ", " + vis_text
    return table_df


def clean_capri_table(dfcl):
    """
    Craete a tidy capri table for the report.

    It changes the clomuns names of capri table (a dataframe that is read by
    read_capri_table). It also combines mean and std values in one column.

    Parameters
    ----------
    dfcl : pandas DataFrame
        dataframe of capri values

    Returns
    -------
    dfcl : pandas DataFrame
        DataFrame of capri table with new column names
    """
    dfcl = dfcl.sort_values(by=["cluster_id"])
    # what metrics are in both dfcl and AXIS_NAMES
    col_list = dfcl.columns.intersection(list(AXIS_NAMES.keys())).tolist()
    # columns of the final table
    table_col = ["Cluster ID", "Cluster size"]
    for col_name in col_list:
        mean_value = dfcl[col_name].astype(str)
        std_value = dfcl[f"{col_name}_std"].astype(str)
        dfcl[AXIS_NAMES[col_name]] = (mean_value + " ± " + std_value)
        table_col.append(AXIS_NAMES[col_name])
    dfcl.drop(columns=col_list, inplace=True)
    dfcl.rename(
        columns={"cluster_id": "Cluster ID", "n": "Cluster size"},
        inplace=True,
        )
    return dfcl[table_col]


def clt_table_handler(clt_file, ss_file):
    """
    Create a figure include tables.

    The idea is to create tidy tables that report statistics available in
    capri_clt.tsv and capri_ss.tsv files. By
    running the command `analyse`, a clt_table.html file
    is created in analyse dir.

    Parameters
    ----------
    clt_file : str or Path
        path to capri_clt.tsv file
    ss_file: str or Path
        path to capri_ss.tsv file

    Returns
    -------
    fig :
        an instance of plotly.graph_objects.Figure
    """
    dfcl = read_capri_table(clt_file)
    statistics_df = clean_capri_table(dfcl)
    structs_df = find_best_struct(ss_file, number_of_struct=4)
    structs_df = _add_links(structs_df)
    fig = make_subplots(
        rows=2,
        cols=1,
        specs=[[{"type": "table"}], [{"type": "table"}]],
        vertical_spacing=0.1,
        )
    for i, df in enumerate([statistics_df, structs_df]):
        table = go.Table(
            columnwidth=100,
            header=dict(values=list(df.columns), align="left"),
            cells=dict(
                values=df.transpose().values.tolist(), align="left", height=40
                ),
            )
        fig.add_trace(table, row=i + 1, col=1)
    fig.update_layout(title_text="Summary", height=600)
    fig.write_html("clt_table.html", full_html=False, include_plotlyjs="cdn")
    return fig


def report_generator(boxes, scatters, table, step):
    """
    Create a figure include plots and tables.

    The idea is to create a report.html file that includes all the plots and
    tables generated by the command `analyse`.

    Parameters
    ----------
    boxes : list
        list of box plots generated by box_plot_handler
    scatters: list
        list of scatter plots generated by scatter_plot_handler
    table: figure
        a figure including tables generated by clt_table_handler
    """
    figures = [table]
    # Combine scatters
    plot_title = f"Scatter plots of {step}"
    figures.append(
        report_plots_handler(
            scatters, plot_title, shared_xaxes="rows", shared_yaxes="columns"
            )
        )
    # Combine boxes
    plot_title = f"Box plots of {step}"
    figures.append(report_plots_handler(boxes, plot_title, shared_xaxes="all"))
    report_filename = "report.html"
    report = open(report_filename, "w")
    report.write("<html><head></head><body>" + "\n")
    include_plotlyjs = "cdn"
    for figure in figures:
        inner_html = figure.to_html(
            full_html=False, include_plotlyjs=include_plotlyjs
            )
        report.write(inner_html)
        include_plotlyjs = False
    report.write("</body></html>" + "\n")
=======
        scatter_plot_plotly(gb_cluster,
                            gb_other,
                            cl_rank,
                            x_ax,
                            y_ax,
                            colors,
                            format,
                            scale)
    return
>>>>>>> 02ed904c
<|MERGE_RESOLUTION|>--- conflicted
+++ resolved
@@ -1,10 +1,5 @@
 """Plotting functionalities."""
 
-<<<<<<< HEAD
-from pathlib import Path
-import matplotlib.pyplot as plt
-=======
->>>>>>> 02ed904c
 import numpy as np
 import pandas as pd
 import plotly.colors as px_colors
@@ -145,34 +140,7 @@
     return fig
 
 
-<<<<<<< HEAD
-def update_layout_matplotlib(x_label, y_label):
-    """
-    Update layout of matplotlib plot.
-
-    Parameters
-    ----------
-    x_label : str
-        x axis name
-    y_label : str
-        y axis name
-    """
-    plt.title(f"{x_label} vs {y_label}", fontsize=40)
-    plt.xlabel(x_label, fontsize=40)
-    plt.ylabel(y_label, fontsize=40)
-    plt.xticks(fontsize=20)
-    plt.yticks(fontsize=20)
-    legend = plt.legend(bbox_to_anchor=(1.0, 1.0), fontsize=30)
-    for handle in legend.legendHandles:
-        handle.set_sizes([150])
-    plt.tight_layout()
-    return
-
-
-def box_plot_plotly(gb_full, y_ax, cl_rank):
-=======
 def box_plot_plotly(gb_full, y_ax, format, scale):
->>>>>>> 02ed904c
     """
     Create a scatter plot in plotly.
 
@@ -182,36 +150,15 @@
         data to box plot
     y_ax : str
         variable to plot
-<<<<<<< HEAD
-    cl_rank : dict
-        {cluster_id : cluster_rank} dictionary
-
-    Returns
-    -------
-    fig :
-        an instance of plotly.graph_objects.Figure
-    """
-    colors = px_colors.qualitative.Alphabet
-    color_map = {}
-    for cl_id in sorted(cl_rank.keys()):
-        color_idx = (cl_rank[cl_id] - 1) % len(colors)  # color index
-        color_map[f"{cl_id}"] = colors[color_idx]
-    # to use color_discrete_map, cluster-id column should be str not int
-    gb_full_string = gb_full.astype({"cluster-id": "string"})
-    fig = px.box(
-        gb_full_string,
-        x="capri_rank",
-        y=f"{y_ax}",
-        color="cluster-id",
-        color_discrete_map=color_map,
-        boxmode="overlay",
-        points="outliers",
-        )
-=======
     format : str
         Produce images in the selected format.
     scale : int
         scale of image
+
+    Returns
+    -------
+    fig_list : list
+        a list of figures
     """
     fig = px.box(gb_full,
                  x="capri_rank",
@@ -222,63 +169,15 @@
                  width=1000,
                  height=800,
                  )
->>>>>>> 02ed904c
     # layout
     update_layout_plotly(fig, "Cluster rank", AXIS_NAMES[y_ax])
     # save figure
     px_fname = f"{y_ax}_clt.html"
-<<<<<<< HEAD
-    fig.write_html(px_fname, full_html=False, include_plotlyjs="cdn")
-    return fig
-
-
-def box_plot_matplotlib(gbcl, y_ax, legend_labels, dpi):
-    """
-    Create a scatter plot in plotly.
-
-    Parameters
-    ----------
-    gbcl : pandas DataFrameGroupBy
-        capri data grouped by cluster-id
-    y_ax : str
-        variable to plot
-    legend_labels : list
-        list of legend labels
-    dpi : int
-        DPI for png images.
-
-    """
-    plt.figure(figsize=(20, 16))
-    fig, ax = plt.subplots()
-    # box plot must take element 1 of groupby instance
-    bplot = ax.boxplot(
-        [el[1][y_ax] for el in gbcl],
-        patch_artist=True,
-        showmeans=False,
-        )
-    # assigning colors to boxes and medians
-    colors = plt.cm.tab20.colors
-    for patch, color in zip(bplot["boxes"], colors):
-        patch.set_facecolor(color)
-    for median, color in zip(bplot["medians"], colors):
-        median.set_color(color)
-
-    # plot details
-    ax.legend(bplot["boxes"], legend_labels, bbox_to_anchor=(1.0, 1.0))
-    plt.ylabel(AXIS_NAMES[y_ax])
-    plt.xlabel("Cluster rank")
-    plt.tight_layout()
-    # save figure
-    plt_fname = f"{y_ax}_clt.png"
-    plt.savefig(fname=plt_fname, dpi=dpi)
-    plt.close()
-=======
     fig.write_html(px_fname, full_html=False, include_plotlyjs='cdn')
     # create format boxplot if necessary
     if format:
         fig.write_image(f"{y_ax}_clt.{format}", scale=scale)
->>>>>>> 02ed904c
-    return
+    return fig
 
 
 def box_plot_data(capri_df, cl_rank):
@@ -313,14 +212,9 @@
     return gb_full
 
 
-<<<<<<< HEAD
-def box_plot_handler(capri_filename, cl_rank, png, dpi):
-    """Create box plots.
-=======
 def box_plot_handler(capri_filename, cl_rank, format, scale):
     """
     Create box plots.
->>>>>>> 02ed904c
 
     The idea is that for each of the top X-ranked clusters we create a box plot
     showing how the basic statistics are distributed within each model.
@@ -331,30 +225,6 @@
         capri single structure filename
     cl_rank : dict
         {cluster_id : cluster_rank} dictionary
-<<<<<<< HEAD
-    png : bool
-        Produce png images.
-    dpi : int
-        DPI for png images.
-
-    Returns
-    -------
-    fig_list : list
-        a list of figures
-    """
-    # generating the correct dataframe
-    capri_df = read_capri_table(capri_filename, comment="#")
-    gb_full, gb_other = box_plot_data(capri_df, cl_rank)
-
-    if png:
-        # when png is true we have to manually sort according to capri_rank
-        gb_sorted = gb_full.sort_values("capri_rank")
-        gbcl = gb_sorted.groupby("cluster-id", sort=False)
-        legend_labels = [f"Cluster {el[0]}" for el in gbcl]
-        if not gb_other.empty:
-            legend_labels[-1] = "Other"
-
-=======
     format : str
         Produce images in the selected format.
     scale : int
@@ -364,23 +234,14 @@
     capri_df = read_capri_table(capri_filename, comment="#")
     gb_full = box_plot_data(capri_df, cl_rank)
     
->>>>>>> 02ed904c
     # iterate over the variables
     fig_list = []
     for y_ax in AXIS_NAMES.keys():
         if not in_capri(y_ax, capri_df.columns):
             continue
-<<<<<<< HEAD
-        fig = box_plot_plotly(gb_full, y_ax, cl_rank)
+        fig = box_plot_plotly(gb_full, y_ax, format, scale)
         fig_list.append(fig)
-        # create png boxplot if necessary
-        if png:
-            box_plot_matplotlib(gbcl, y_ax, legend_labels, dpi)
     return fig_list
-=======
-        box_plot_plotly(gb_full, y_ax, format, scale)
-    return
->>>>>>> 02ed904c
 
 
 def scatter_plot_plotly(gb_cluster, gb_other, cl_rank, x_ax, y_ax, colors, format, scale):  # noqa:E501
@@ -401,18 +262,15 @@
         name of the y column
     colors : list
         list of colors to be used
-<<<<<<< HEAD
-
-    Returns
-    -------
-    fig :
-        an instance of plotly.graph_objects.Figure
-=======
     format : str
         Produce images in the selected format.
     scale : int
         scale for images.
->>>>>>> 02ed904c
+
+    Returns
+    -------
+    fig :
+        an instance of plotly.graph_objects.Figure
     """
     fig = go.Figure(layout={"width": 1000, "height": 800})
     traces = []
@@ -508,73 +366,6 @@
     for trace in traces:
         fig.add_trace(trace)
     px_fname = f"{x_ax}_{y_ax}.html"
-<<<<<<< HEAD
-    update_layout_plotly(
-        fig,
-        TITLE_NAMES[x_ax],
-        TITLE_NAMES[y_ax],
-        title=f"{TITLE_NAMES[x_ax]} vs {TITLE_NAMES[y_ax]}",
-        )
-    fig.write_html(px_fname, full_html=False, include_plotlyjs="cdn")
-    return fig
-
-
-def scatter_plot_matplotlib(gbcl, gb_other, cl_rank, x_ax, y_ax, colors, dpi):
-    """
-    Create a scatter plot in matplotlib.
-
-    Parameters
-    ----------
-    gbcl : pandas DataFrameGroupBy
-        capri DataFrame grouped by cluster-id.
-    gb_other : pandas DataFrame
-        DataFrame of clusters not in the top cluster ranking.
-    cl_rank : dict
-        {cluster_id : cluster_rank} dictionary.
-    x_ax : str
-        name of the x column.
-    y_ax : str
-        name of the y column.
-    colors : list
-        list of colors to be used.
-    dpi : int
-        DPI for png images.
-    """
-    plt.figure(figsize=(20, 16))
-    for cl_id, cl_df in gbcl:
-        if cl_id not in cl_rank.keys():
-            gb_other = pd.concat([gb_other, cl_df])
-        else:
-            if cl_id == "-":
-                cl_name = "Unclustered"
-            else:
-                cl_name = f"Cluster {cl_id}"
-            color_idx = (cl_rank[cl_id] - 1) % len(colors)  # color index
-            plt.scatter(
-                x=cl_df[x_ax],
-                y=cl_df[y_ax],
-                color=colors[color_idx],
-                label=cl_name,
-                s=40,
-                )
-    update_layout_matplotlib(TITLE_NAMES[x_ax], TITLE_NAMES[y_ax])
-    plt_fname = f"{x_ax}_{y_ax}.png"
-    plt.savefig(plt_fname, dpi=dpi)
-    # creating full picture
-    if not gb_other.empty:
-        plt.scatter(
-            x=gb_other[x_ax],
-            y=gb_other[y_ax],
-            color="gray",
-            label="Other",
-            s=10,
-            )
-        # details
-        update_layout_matplotlib(TITLE_NAMES[x_ax], TITLE_NAMES[y_ax])
-        plt_fname = f"{x_ax}_{y_ax}_full.png"
-        plt.savefig(plt_fname, dpi=dpi)
-    plt.close()
-=======
     update_layout_plotly(fig,
                          TITLE_NAMES[x_ax],
                          TITLE_NAMES[y_ax],
@@ -583,8 +374,7 @@
     # create format boxplot if necessary
     if format:
         fig.write_image(f"{x_ax}_{y_ax}.{format}", scale=scale)
->>>>>>> 02ed904c
-    return
+    return fig
 
 
 def scatter_plot_data(capri_df, cl_rank):
@@ -627,22 +417,15 @@
         capri single structure filename
     cl_rank : dict
         {cluster_id : cluster_rank} dictionary
-<<<<<<< HEAD
-    png : bool
-        Produce png images.
-    dpi : int
-        DPI for png images.
-
-    Returns
-    -------
-    fig_list : list
-        a list of figures
-=======
     format : str
         Produce images in the selected format.
     scale : int
         scale for images.
->>>>>>> 02ed904c
+
+    Returns
+    -------
+    fig_list : list
+        a list of figures
     """
     capri_df = read_capri_table(capri_filename, comment="#")
     gb_cluster, gb_other = scatter_plot_data(capri_df, cl_rank)
@@ -655,15 +438,15 @@
             continue
         if not in_capri(y_ax, capri_df.columns):
             continue
-<<<<<<< HEAD
-        fig = scatter_plot_plotly(
-            gb_cluster, gb_other, cl_rank, x_ax, y_ax, colors
-            )
+        fig = scatter_plot_plotly(gb_cluster,
+                            gb_other,
+                            cl_rank,
+                            x_ax,
+                            y_ax,
+                            colors,
+                            format,
+                            scale)
         fig_list.append(fig)
-        if png:
-            scatter_plot_matplotlib(
-                gb_cluster, gb_other, cl_rank, x_ax, y_ax, colors, dpi
-                )
     return fig_list
 
 
@@ -970,15 +753,4 @@
             )
         report.write(inner_html)
         include_plotlyjs = False
-    report.write("</body></html>" + "\n")
-=======
-        scatter_plot_plotly(gb_cluster,
-                            gb_other,
-                            cl_rank,
-                            x_ax,
-                            y_ax,
-                            colors,
-                            format,
-                            scale)
-    return
->>>>>>> 02ed904c
+    report.write("</body></html>" + "\n")