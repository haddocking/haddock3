"""Plotting functionalities."""

import json

import numpy as np
import pandas as pd
import plotly.colors as px_colors
import plotly.express as px
import plotly.graph_objects as go
from plotly.subplots import make_subplots

from pathlib import Path

from haddock import log
from haddock.core.typing import (
    DataFrameGroupBy,
    Figure,
    FilePath,
    ImgFormat,
    NDFloat,
    Optional,
    Union,
)
from typing import Any


SCATTER_PAIRS = [
    ("irmsd", "score"),
    ("irmsd", "desolv"),
    ("irmsd", "vdw"),
    ("irmsd", "elec"),
    ("irmsd", "air"),
    ("dockq", "score"),
    ("dockq", "desolv"),
    ("dockq", "vdw"),
    ("dockq", "elec"),
    ("dockq", "air"),
    ("lrmsd", "score"),
    ("lrmsd", "desolv"),
    ("lrmsd", "vdw"),
    ("lrmsd", "elec"),
    ("lrmsd", "air"),
    ("ilrmsd", "score"),
    ("ilrmsd", "desolv"),
    ("ilrmsd", "vdw"),
    ("ilrmsd", "elec"),
    ("ilrmsd", "air"),
    ("fnat", "score"),
    ("fnat", "desolv"),
    ("fnat", "vdw"),
    ("fnat", "elec"),
    ("fnat", "air"),
    ]


# if SCATTER_PAIRS changes, SCATTER_MATRIX_SIZE should change too!
SCATTER_MATRIX_SIZE = (5, 5)  # (number of rows, number of columns)

TITLE_NAMES = {
    "score": "HADDOCK score",
    "irmsd": "i-RMSD",
    "lrmsd": "l-RMSD",
    "ilrmsd": "il-RMSD",
    "dockq": "DOCKQ",
    "desolv": "Edesolv",
    "vdw": "Evdw",
    "elec": "Eelec",
    "air": "Eair",
    "fnat": "FCC",
    "bsa": "BSA",
}

AXIS_NAMES = {
    "score": "HADDOCK score [a.u.]",
    "vdw": "Van der Waals Energy",
    "elec": "Electrostatic Energy",
    "air": "Restraints Energy",
    "desolv": "Desolvation Energy",
    "irmsd": "interface RMSD [A]",
    "lrmsd": "ligand RMSD [A]",
    "ilrmsd": "interface-ligand RMSD [A]",
    "fnat": "Fraction of Common Contacts",
    "dockq": "DOCKQ",
    "bsa": "Buried Surface Area [A^2]",
}

ClRank = dict[int, int]
"""
A dict representing clusters' rank.

key  (int): cluster's id

value(int): cluster's rank
"""


def read_capri_table(capri_filename: FilePath, comment: str = "#") -> pd.DataFrame:
    """
    Read capri table with pandas.

    Parameters
    ----------
    capri_filename : str or Path
        capri single structure filename
    comment : str
        the string used to denote a commented line in capri tables

    Returns
    -------
    capri_df : pandas DataFrame
        dataframe of capri values
    """
    capri_df = pd.read_csv(capri_filename, sep="\t", comment=comment)
    return capri_df


def in_capri(column: str, df_columns: pd.Index) -> bool:
    """
    Check if the selected column is in the set of available columns.

    Parameters
    ----------
    column : str
        column name
    df_columns : pandas.DataFrame.columns
        columns of a pandas.DataFrame

    Returns
    -------
    resp : bool
        if True, the column is present
    """
    resp = True
    if column not in df_columns:
        log.warning(f"quantity {column} not present in capri table")
        resp = False
    return resp


def update_layout_plotly(
    fig: Figure, x_label: str, y_label: str, title: Optional[str] = None
) -> Figure:
    """
    Update layout of plotly plot.

    Parameters
    ----------
    fig : plotly Figure
        figure
    x_label : str
        x axis name
    y_label : str
        y axis name
    title : str or None
        plot title
    """
    px_dict = {
        "title": title,
        "xaxis": dict(
            title=x_label,
            tickfont_size=14,
            titlefont_size=40,
        ),
        "yaxis": dict(
            title=y_label,
            tickfont_size=14,
            titlefont_size=40,
        ),
        "legend": dict(x=1.01, y=1.0, font_family="Helvetica", font_size=16),
        "hoverlabel": dict(font_size=16, font_family="Helvetica"),
    }
    fig.update_layout(px_dict)
    return fig


def box_plot_plotly(
    gb_full: pd.DataFrame,
    y_ax: str,
    cl_rank: dict[int, int],
    format: Optional[ImgFormat],
    scale: Optional[float],
) -> Figure:
    """
    Create a scatter plot in plotly.

    Parameters
    ----------
    gb_full : pandas DataFrame
        data to box plot
    y_ax : str
        variable to plot
    cl_rank : dict
        {cluster_id : cluster_rank} dictionary
    format : str
        Produce images in the selected format.
    scale : int
        scale of image

    Returns
    -------
    fig_list : list
        a list of figures
    """
    colors = px_colors.qualitative.Dark24
    color_map = {}
    for cl_id in sorted(cl_rank.keys()):
        color_idx = (cl_rank[cl_id] - 1) % len(colors)  # color index

        # Note: the rank format (float/int) in "cl_rank" is different from
        # gb_full["cluster-ranking"]
        rns = gb_full[gb_full["cluster-id"] == cl_id]["cluster-ranking"]
        rn = rns.unique()[0]
        color_map[f"{rn}"] = colors[color_idx]

        # Choose a different color for "Other" like in scatter plots
        color_map["Other"] = "#DDDBDA"

    # to use color_discrete_map, cluster-ranking column should be str not int
    gb_full_string = gb_full.astype({"cluster-ranking": "string"})

    # Rename for a better name in legend
    gb_full_string.rename(columns={"cluster-ranking": "Cluster Rank"}, inplace=True)

    # "Cluster Rank" is equivalent to "capri_rank"!
    fig = px.box(
        gb_full_string,
        x="capri_rank",
        y=f"{y_ax}",
        color="Cluster Rank",
        color_discrete_map=color_map,
        boxmode="overlay",
        points="outliers",
        width=1000,
        height=800,
        hover_data=["caprieval_rank"],
    )
    # layout
    update_layout_plotly(fig, "Cluster Rank", AXIS_NAMES[y_ax])
    # save figure
    px_fname = f"{y_ax}_clt.html"
    fig.write_html(px_fname, full_html=False, include_plotlyjs="cdn")
    # create format boxplot if necessary
    if format:
        fig.write_image(f"{y_ax}_clt.{format}", scale=scale)
    return fig


def box_plot_data(capri_df: pd.DataFrame, cl_rank: ClRank) -> pd.DataFrame:
    """
    Retrieve box plot data.

    Parameters
    ----------
    capri_df : pandas DataFrame
        capri table dataframe
    cl_rank : dict
        {cluster_id : cluster_rank} dictionary

    Returns
    -------
    gb_full : pandas DataFrame
        DataFrame of all the clusters to be plotted
    """
    gb_cluster = capri_df.groupby("cluster-id")
    gb_other = pd.DataFrame([])
    gb_good = pd.DataFrame([])
    for cl_id, cl_df in gb_cluster:
        if cl_id not in cl_rank.keys():
            gb_other = pd.concat([gb_other, cl_df])
        else:
            cl_df["capri_rank"] = cl_rank[cl_id]  # type: ignore
            gb_good = pd.concat([gb_good, cl_df])

    gb_other["cluster-id"] = "Other"
    gb_other["capri_rank"] = len(cl_rank.keys()) + 1
    gb_other["cluster-ranking"] = "Other"
    gb_full = pd.concat([gb_good, gb_other])

    # Sort based on "capri_rank"
    gb_full.sort_values(by=["capri_rank"], inplace=True)
    return gb_full


def box_plot_handler(
    capri_filename: FilePath,
    cl_rank: ClRank,
    format: Optional[ImgFormat],
    scale: Optional[float],
) -> list[Figure]:
    """
    Create box plots.

    The idea is that for each of the top X-ranked clusters we create a box plot
    showing how the basic statistics are distributed within each model.

    Parameters
    ----------
    capri_filename : str or Path
        capri single structure filename
    cl_rank : dict
        {cluster_id : cluster_rank} dictionary
    format : str
        Produce images in the selected format.
    scale : int
        scale for images.
    """
    # generating the correct dataframe
    capri_df = read_capri_table(capri_filename, comment="#")
    gb_full = box_plot_data(capri_df, cl_rank)

    # iterate over the variables
    fig_list: list[Figure] = []
    for y_ax in AXIS_NAMES.keys():
        if not in_capri(y_ax, capri_df.columns):
            continue
        fig = box_plot_plotly(gb_full, y_ax, cl_rank, format, scale)
        fig_list.append(fig)
    return fig_list


def scatter_plot_plotly(
    gb_cluster: DataFrameGroupBy,
    gb_other: pd.DataFrame,
    cl_rank: ClRank,
    x_ax: str,
    y_ax: str,
    colors: list[str],
    format: Optional[ImgFormat],
    scale: Optional[float],
) -> Figure:
    """
    Create a scatter plot in plotly.

    Parameters
    ----------
    gb_cluster : pandas DataFrameGroupBy
        capri DataFrame grouped by cluster-id
    gb_other : pandas DataFrame
        DataFrame of clusters not in the top cluster ranking
    cl_rank : dict
        {cluster_id : cluster_rank} dictionary
    x_ax : str
        name of the x column
    y_ax : str
        name of the y column
    colors : list
        list of colors to be used
    format : str
        Produce images in the selected format.
    scale : int
        scale for images.

    Returns
    -------
    fig :
        an instance of plotly.graph_objects.Figure
    """

    def _build_hover_text(df):
        """Build a nice text for hover text."""
        text_list = []
        for _, row in df.iterrows():
            model_text = f"Model: {row['model'].split('/')[-1]}"
            score_text = f"Score: {row['score']}"
            caprieval_rank_text = f"Caprieval rank: {row['caprieval_rank']}"
            text_list.append(f"{model_text}<br>{score_text}<br>{caprieval_rank_text}")
        return text_list

    fig = go.Figure(layout={"width": 1000, "height": 800})
    traces: list[go.Scatter] = []
    n_colors = len(colors)
    cl_rank_swap = {v: k for k, v in cl_rank.items()}

    for cl_rn in sorted(cl_rank_swap.keys()):
        cl_id = cl_rank_swap[cl_rn]
        cl_df = gb_cluster.get_group(cl_id)
        if cl_id in cl_rank.keys():
            if cl_id == "-":
                cl_name = "Unclustered"
            else:
                cl_name = f"Cluster {cl_rank[cl_id]}"  # use rank
            color_idx = (cl_rank[cl_id] - 1) % n_colors  # color index
            x_mean = np.mean(cl_df[x_ax])
            y_mean = np.mean(cl_df[y_ax])
            traces.append(
                go.Scatter(
                    x=cl_df[x_ax],
                    y=cl_df[y_ax],
                    name=cl_name,
                    mode="markers",
                    text=_build_hover_text(cl_df),
                    legendgroup=cl_name,
                    marker_color=colors[color_idx],
                    hoverlabel=dict(
                        bgcolor=colors[color_idx],
                        font_size=16,
                        font_family="Helvetica",
                    ),
                )
            )
            clt_text = f"{cl_name}<br>"
            if "score" not in [x_ax, y_ax]:
                clt_text += f"Score: {np.mean(cl_df['score']):.3f}<br>"
            clt_text += f"{x_ax}: {x_mean:.3f}<br>{y_ax}: {y_mean:.3f}"
            clt_text_list = [clt_text]
            traces.append(
                go.Scatter(
                    x=[x_mean],
                    y=[y_mean],
                    # error bars
                    error_x=dict(
                        type="data", array=[np.std(cl_df[x_ax])], visible=True
                    ),
                    error_y=dict(
                        type="data", array=[np.std(cl_df[y_ax])], visible=True
                    ),
                    # color and text
                    marker_color=colors[color_idx],
                    text=clt_text_list,
                    legendgroup=cl_name,
                    showlegend=False,
                    mode="markers",
                    marker=dict(size=10, symbol="square-dot"),
                    hovertemplate=f"<b>{clt_text}</b><extra></extra>",
                    hoverlabel=dict(
                        bgcolor=colors[color_idx],
                        font_size=16,
                        font_family="Helvetica",
                    ),
                )
            )
    # append trace other
    if not gb_other.empty:
        traces.append(
            go.Scatter(
                x=gb_other[x_ax],
                y=gb_other[y_ax],
                name="Other",
                mode="markers",
                text=_build_hover_text(gb_other),
                legendgroup="Other",
                marker=dict(color="white", line=dict(width=2, color="DarkSlateGrey")),
                hoverlabel=dict(
                    bgcolor="white",
                    font_size=16,
                    font_family="Helvetica",
                ),
            )
        )
    for trace in traces:
        fig.add_trace(trace)
    px_fname = f"{x_ax}_{y_ax}.html"
    update_layout_plotly(
        fig,
        TITLE_NAMES[x_ax],
        TITLE_NAMES[y_ax],
        title=f"{TITLE_NAMES[x_ax]} vs {TITLE_NAMES[y_ax]}",
    )
    fig.write_html(px_fname, full_html=False, include_plotlyjs="cdn")
    # create format boxplot if necessary
    if format:
        fig.write_image(f"{x_ax}_{y_ax}.{format}", scale=scale)
    return fig


def scatter_plot_data(
    capri_df: pd.DataFrame, cl_rank: ClRank
) -> tuple[DataFrameGroupBy, pd.DataFrame]:
    """
    Retrieve scatter plot data.

    Parameters
    ----------
    capri_df : pandas DataFrame
        capri table dataframe
    cl_rank : dict
        {cluster_id : cluster_rank} dictionary

    Returns
    -------
    gb_cluster : pandas DataFrameGroupBy
        capri DataFrame grouped by cluster-id
    gb_other : pandas DataFrame
        DataFrame of clusters not in the top cluster ranking
    """
    gb_cluster = capri_df.groupby("cluster-id")
    gb_other = pd.DataFrame([])
    for cl_id, cl_df in gb_cluster:
        if cl_id not in cl_rank.keys():
            gb_other = pd.concat([gb_other, cl_df])
    return gb_cluster, gb_other


def scatter_plot_handler(
    capri_filename: FilePath,
    cl_rank: ClRank,
    format: Optional[ImgFormat],
    scale: Optional[float],
) -> list[Figure]:
    """
    Create scatter plots.

    The idea is that for each pair of variables of interest (SCATTER_PAIRS,
     declared as global) we create a scatter plot.
    If available, each scatter plot containts cluster information.

    Parameters
    ----------
    capri_filename : str or Path
        capri single structure filename
    cl_rank : dict
        {cluster_id : cluster_rank} dictionary
    format : str
        Produce images in the selected format.
    scale : int
        scale for images.

    Returns
    -------
    fig_list : list
        a list of figures
    """
    capri_df = read_capri_table(capri_filename, comment="#")
    gb_cluster, gb_other = scatter_plot_data(capri_df, cl_rank)

    # defining colors
    colors = px_colors.qualitative.Dark24
    fig_list = []
    for x_ax, y_ax in SCATTER_PAIRS:
        if not in_capri(x_ax, capri_df.columns):
            continue
        if not in_capri(y_ax, capri_df.columns):
            continue
        fig = scatter_plot_plotly(
            gb_cluster, gb_other, cl_rank, x_ax, y_ax, colors, format, scale
        )
        fig_list.append(fig)
    return fig_list


def _report_grid_size(plot_list: list[Figure]) -> tuple[int, int, int, int]:
    """
    Calculate the size of the grid in the report.

    By size, it means the number of rows/columns, and the width/height
    of an individual plot. In the report, some of the axes are shared. The
    settings for sharing axes depends on the type (scatters or boxes). The
    number of columns is set to the number of columns in SCATTER_MATRIX_SIZE. If
    the number of clusters is more than 5, it increases the width which causes
    horizontal scrolling in the report.

    Parameters
    ----------
    plot_list : list
        list of plots generated by analyse command

    Returns
    -------
    number_of_rows : int
        number of rows in the grid
    number_of_cols : int
        number of columns in the grid
    width : int
        the width of an individual plot
    height: int
        the height of an individual plot
    """
    # Calculate grid size for subplots
    number_of_plots = len(plot_list)
    number_of_clusters = len({trace.legendgroup for trace in plot_list[0].data})
    # same number of cols for both boxes and scatters
    number_of_cols = SCATTER_MATRIX_SIZE[1]
    number_of_rows = int(np.ceil(number_of_plots / number_of_cols))
    # enable horizontal scroll
    width = 600 if number_of_clusters > 5 else 350
    height = 600 if number_of_clusters > 5 else 350
    return number_of_rows, number_of_cols, width, height


def report_plots_handler(plots, shared_xaxes=False, shared_yaxes=False):
    """
    Create a figure that holds subplots.

    The idea is that for each type (scatters or boxes), the individual plots are
    considered subplots. In the report, some of the axes are shared. The
    settings for sharing axes depends on the type (scatters or boxes).

    Parameters
    ----------
    plots : list
        list of plots generated by `analyse` command
    shared_xaxes: boolean or str (default False)
        a paramtere of plotly.subplots.make_subplots
    shared_yaxes: boolean or str (default False)
        a paramtere of plotly.subplots.make_subplots

    Returns
    -------
    fig :
        an instance of plotly.graph_objects.Figure
    """
    number_of_rows, number_of_cols, width, height = _report_grid_size(plots)
    fig = make_subplots(
        rows=number_of_rows,
        cols=number_of_cols,
        shared_xaxes=shared_xaxes,
        shared_yaxes=shared_yaxes,
        vertical_spacing=(0.4 / number_of_rows),
        horizontal_spacing=(0.3 / number_of_cols),
    )
    for i, sub_fig in enumerate(plots):
        col_index = int((i % number_of_cols) + 1)
        row_index = int(np.floor(i / number_of_cols) + 1)
        # hide legend of plots except one
        if i != 0:
            sub_fig.for_each_trace(lambda trace: trace.update(showlegend=False))
        fig.add_traces(sub_fig.data, rows=row_index, cols=col_index)
        fig.update_yaxes(
            title_text=sub_fig.layout.yaxis.title.text,
            row=row_index,
            col=col_index,
            title_standoff=5,
            automargin=True,
        )
        # x title only on the last row
        if shared_xaxes == "all":
            row_index = number_of_rows
        fig.update_xaxes(
            title_text=sub_fig.layout.xaxis.title.text,
            row=row_index,
            col=col_index,
            title_standoff=5,
            automargin=True,
        )
        legend_title_text = sub_fig.layout.legend.title.text
    fig.update_layout(
        legend_title_text=legend_title_text,
        height=height * number_of_rows,
        width=width * number_of_cols,
    )
    return fig


def _fix_uncluster_rank(row):
    rank = row
    if rank == "-":
        rank = "Unclustered"
    return rank


def find_best_struct(ss_file, number_of_struct=10):
    """
    Find best structures.

    It inspects model-cluster-ranking recorded in capri_ss.tsv file and finds
    the best models (models with lower ranks).
    By default, it selects the 10 best models.

    Parameters
    ----------
    ss_file : path
        path to capri_ss.tsv
    number_of_struct: int
        number of models with lower model-cluster-ranking

    Returns
    -------
    best_struct_df : pandas DataFrame
        DataFrame of best structures
    """
    dfss = read_capri_table(ss_file)
    dfss = dfss.sort_values(by=["cluster-id", "model-cluster-ranking"])
    # TODO need a check for "Unclustered"

    # count values within each cluster
    # and select the column model-cluster-ranking
    dfss_grouped = dfss.groupby("cluster-id").count()["model-cluster-ranking"]

    # number of structs can be different per each cluster,
    # so min value is picked here
    max_number_of_struct = dfss_grouped.min()

    # number_of_struct cannot be greater than max_number_of_struct
    number_of_struct = min(number_of_struct, max_number_of_struct)

    # select the best `number_of_struct` e.g. 4 structures for each cluster
    best_struct_df = dfss.groupby("cluster-id").head(number_of_struct).copy()

    # define names for best structures, e.g.
    # Nr 1 best structure, Nr 2 best structure, ...
    number_of_cluster = len(best_struct_df["cluster-id"].unique())
    # zero pad number so after pivot columns are sorted correctly
    col_names = [
        f"Nr {(number + 1):02d} best structure" for number in range(number_of_struct)
    ] * number_of_cluster

    # add a new column `Structure` to the dataframe
    best_struct_df = best_struct_df.assign(Structure=col_names)

    # reshape data frame where columns are cluster-id, cluster-ranking,
    # model,.., Nr 1 best structure, Nr 2 best structure, ...
    best_struct_df = best_struct_df.pivot_table(
        index=["cluster-id", "cluster-ranking"],
        columns=["Structure"],
        values="model",
        aggfunc=lambda x: x,
    )

    best_struct_df.reset_index(inplace=True)
    # Rename columns
    columns = {"cluster-id": "Cluster ID", "cluster-ranking": "Cluster Rank"}
    best_struct_df.rename(columns=columns, inplace=True)

    # unclustered id is "-", it is replaced by "Unclustered"
    best_struct_df["Cluster Rank"] = best_struct_df["Cluster Rank"].apply(
        _fix_uncluster_rank
    )

    # Correct path because after running analyse files are moved to analysis
    # folder
    df = best_struct_df.copy()
    for col_name in best_struct_df.columns[2:]:
        best_struct_df[col_name] = "../" + df[col_name]

    return best_struct_df


def clean_capri_table(dfcl):
    """
    Craete a tidy capri table for the report.

    It changes the clomuns names of capri table (a dataframe that is read by
    read_capri_table). It also combines mean and std values in one column.

    Parameters
    ----------
    dfcl : pandas DataFrame
        dataframe of capri values

    Returns
    -------
    dfcl : pandas DataFrame
        DataFrame of capri table with new column names
    """
    dfcl = dfcl.sort_values(by=["score"])
    # what metrics are in both dfcl and AXIS_NAMES
    col_list = dfcl.columns.intersection(list(AXIS_NAMES.keys())).tolist()
    # columns of the final table
    table_col = ["Cluster ID", "Cluster Rank", "Cluster size"]
    for col_name in col_list:
        mean_value = dfcl[col_name].astype(str)
        std_value = dfcl[f"{col_name}_std"].astype(str)
        dfcl[AXIS_NAMES[col_name]] = mean_value + ", " + std_value
        table_col.append(AXIS_NAMES[col_name])
    dfcl.drop(columns=col_list, inplace=True)
    dfcl.rename(
        columns={
            "cluster_id": "Cluster ID",
            "cluster_rank": "Cluster Rank",
            "n": "Cluster size",
        },
        inplace=True,
    )

    # unclustered id is "-", it is replaced by "Unclustered"
    dfcl["Cluster Rank"] = dfcl["Cluster Rank"].apply(_fix_uncluster_rank)
    return dfcl[table_col]


def _pandas_df_to_json(df):
    """
    Return data and headers of a data frame as Json strings.

    To render a pandas data frame as a table in the analysis report, the data
    and headers should be formated according to the structures defined by the
    React components, see
    https://github.com/i-VRESSE/haddock3-analysis-components/blob/main/src/components/ClusterTable.tsx#L3-L33.
    """
    json_plot_keys = {
        "Cluster Rank": "rank",
        "Cluster ID": "id",
        "Cluster size": "size",
    }

    # Create a dictionary that contains the headers of the table
    headers = {json_plot_keys.get(name, name): name for name in df.columns}

    # Create a nested dictionary that contains the data of the table
    data: dict[Any, Any] = {}
    for index, row in df.iterrows():
        stats = {}
        best = {}
        for column_name, value in row.items():
            if column_name in list(AXIS_NAMES.values()):
                mean, std = value.split(", ")
                stats[column_name] = {"mean": float(mean), "std": float(std)}
            elif "best" in column_name:
                best[column_name] = value
            else:
                json_name = json_plot_keys.get(column_name, column_name)
                data.setdefault(index, {})[json_name] = value
        data.setdefault(index, {})["stats"] = stats
        data.setdefault(index, {})["best"] = best

    # Convert dictionary to json strings
    data_string = json.dumps(data, indent=2)
    headers_string = json.dumps(headers, indent=2)
    return data_string, headers_string


def clt_table_handler(clt_file, ss_file):
    """
    Create a dataframe including data for tables.

    The idea is to create tidy tables that report statistics available in
    capri_clt.tsv and capri_ss.tsv files.

    Parameters
    ----------
    clt_file : str or Path
        path to capri_clt.tsv file
    ss_file: str or Path
        path to capri_ss.tsv file

    Returns
    -------
    df_merged : pandas DataFrame
        a data frame including data for tables
    """
    # table of statistics
    dfcl = read_capri_table(clt_file)
    statistics_df = clean_capri_table(dfcl)

    # table of structures
    structs_df = find_best_struct(ss_file, number_of_struct=10)

    # Order structs by best (lowest score) cluster on top
    structs_df = structs_df.set_index("Cluster ID")
    structs_df = structs_df.reindex(index=statistics_df["Cluster ID"])
    structs_df = structs_df.reset_index()

    # Merge dataframes
    df_merged = pd.merge(statistics_df, structs_df, on=["Cluster ID", "Cluster Rank"])

    # The header of the table should be the cluster rank instead of id
    df_merged = df_merged.set_index("Cluster Rank")
    df_merged.reset_index(inplace=True)
    return df_merged


def _css_styles_for_report():
    """
    Generate custom CSS styles for an analysis report.

    Returns
    -------
    The CSS styles as a string.
    """
    custom_css = """
    .title {
        font-family: Arial, sans-serif;
        font-size: 32px;
        font-weight: bold;
        }

    """
    css_link = "https://esm.sh/@i-vresse/haddock3-analysis-components/dist/style.css"  # noqa:E501
    table_css = f' <link href={css_link} rel="stylesheet" />'
    return f"{table_css}<style>{custom_css}</style>"


def _generate_html_report(step, figures):
    """
    Generate an HTML report for a specific step of analysis, including figures.

    Parameters
    ----------
    step : str
        The step number.
    figures : list
        A list of figures to include in the HTML body.
        Each figure can be either a string representing a table or a
        plotly.graph_objects.Figure object.

    Returns
    -------
    html_report : str
        The generated HTML report as a string.
    """
    html_report = "<!DOCTYPE html><html lang='en'>"
    html_report += _generate_html_head(step)
    html_report += _generate_html_body(figures)
    html_report += "</html>"
    return html_report


def _generate_html_head(step):
    """
    Generate the HTML head section for an analysis report.

    Parameters
    ----------
    step : str
        The step number.

    Returns
    -------
    head : str
        The HTML head section as a string.
    """
    head = "<head>"
    head += f"<title>Analysis report of step {step}</title>"
    head += f"<p class='title'>Analysis report of step {step}</p>"
    head += _css_styles_for_report()
    head += "</head>"
    return head


def _generate_html_body(figures):
    """
    Generate an HTML body section containing figures for an analysis report.

    Parameters
    ----------
    figures : list
        A list of figures to include in the HTML body.
        Each figure can be either a string representing a table or a
        plotly.graph_objects.Figure object.

    Returns
    -------
    body : str
        The generated HTML body as a string.
    """
    body = "<body>"
    include_plotlyjs = "cdn"
    table_index = 1
    for figure in figures:
        if isinstance(figure, pd.DataFrame):  # tables
            table_index += 1
            table_id = f"table{table_index}"

            data, headers = _pandas_df_to_json(figure)
            inner_html = f"""
            <div id="{table_id}"></div>
            <script type="importmap">
            {{
                "imports": {{
                "react": "https://esm.sh/react@^18.2.0",
                "react-dom": "https://esm.sh/react-dom@^18.2.0",
                "@i-vresse/haddock3-analysis-components": "https://esm.sh/@i-vresse/haddock3-analysis-components@~0.3.0?bundle"
                }}
            }}
            </script>
            <script type="module">
            import {{createRoot}} from "react-dom"
            import {{createElement}} from "react"
            import {{ClusterTable}} from "@i-vresse/haddock3-analysis-components"

            const clusters = {data}
            const headers = {headers}

            createRoot(document.getElementById('{table_id}')).render(
                createElement(ClusterTable, {{ clusters, headers, maxbest:10 }})
                )
            </script>
            """  # noqa:E501
        else:  # plots
            inner_html = figure.to_html(
                full_html=False, include_plotlyjs=include_plotlyjs
            )
            include_plotlyjs = False  # type: ignore
        body += "<br>"  # add a break between tables and plots
        body += inner_html
    body += "</body>"
    return body


def report_generator(boxes, scatters, tables, step):
    """
    Create a figure include plots and tables.

    The idea is to create a report.html file that includes all the plots and
    tables generated by the command `analyse`.

    Parameters
    ----------
    boxes : list
        list of box plots generated by box_plot_handler
    scatters: list
        list of scatter plots generated by scatter_plot_handler
    table: list
        a list including tables generated by clt_table_handler
    """
    figures = [tables]
    # Combine scatters
    figures.append(
        report_plots_handler(scatters, shared_xaxes="rows", shared_yaxes="columns")
    )
    # Combine boxes"
    figures.append(report_plots_handler(boxes))

    # Write everything to a html file
    html_report = _generate_html_report(step, figures)
    with open("report.html", "w", encoding="utf-8") as report:
        report.write(html_report)


<<<<<<< HEAD
def heatmap_plotly(
        matrix: NDFloat,
        labels: Optional[dict] = None,
        xlabels: Optional[list] = None,
        ylabels: Optional[list] = None,
        color_scale: str = 'Greys_r',  # Greys_r, gray
        title: Optional[str] = None,
        output_fname: Path = Path('contacts.html'),
        ) -> Path:
    """Generate a `plotly heatmap` based on matrix content.

    Parameters
    ----------
    matrix : NDFloat
        The 2D matrix containing data to be shown.
    labels : dict
        Labels of the horizontal (x), vertical (y) and colorscale (color) axis.
    xlabels : list
        List of columns names.
    ylabels : list
        List of row names.
    color_scale : str
        Color scale to use.
    title : str
        Title of the figure.
    output_fname : Path
        Path to the output filename to generate.

    Return
    ------
    output_fname : Path
        Path to the generated filename
    """
    fig = px.imshow(
        matrix,
        labels=labels,
        x=xlabels,
        y=ylabels,
        color_continuous_scale=color_scale,
        title=title,
        )
    # Place X axis on top
    fig.update_xaxes(side="top")
    # Save figure as html file
    fig.write_html(output_fname)
    return output_fname
=======
def make_alascan_plot(df, clt_id, scan_res="ALA"):
    """
    Make a plotly interactive plot.

    Score components are here **weighted** by their respective
    contribution to the total score.

    Parameters
    ----------
    df : pandas.DataFrame
        DataFrame containing the results of the alanine scan.
    clt_id : int
        Cluster ID.
    scan_res : str, optional
        Residue name used for the scan, by default "ALA"
    """
    plot_name = f"scan_clt_{clt_id}"
    log.info(f"Generating {scan_res} scanning plot {plot_name}")

    # create figure
    fig = go.Figure(layout={"width": 2000, "height": 1000})
    # add traces
    fig.add_trace(
        go.Bar(
            x=df["full_resname"],
            y=df["delta_score"],
            name="delta_score",
            )
        )
    
    fig.add_trace(
        go.Bar(
            x=df["full_resname"],
            y=df["delta_vdw"],
            name="delta_vdw",
            )
        )
    # delta_elec is given its weight in the emscoring module
    fig.add_trace(
        go.Bar(
            x=df["full_resname"],
            y=0.2 * df["delta_elec"],
            name="delta_elec",
            )
        )

    fig.add_trace(
        go.Bar(
            x=df["full_resname"],
            y=df["delta_desolv"],
            name="delta_desolv",
            )
        )
    # prettifying layout
    fig.update_layout(
        title=f"{scan_res} scanning cluster {clt_id}",
        xaxis=dict(
            title="Residue Name",
            tickfont_size=14,
            titlefont_size=16,
            tick0=df["full_resname"],
            # in case we want to show less residues
            # dtick=10,
            ),
        yaxis=dict(
            title="Weigted delta",
            titlefont_size=16,
            tickfont_size=14,
            ),
        legend=dict(x=1.01, y=1.0, font_family="Helvetica", font_size=16),
        barmode="group",
        bargap=0.05,
        bargroupgap=0.05,
        hovermode="x unified",
        hoverlabel=dict(font_size=16, font_family="Helvetica"),
        )
    for n in range(df.shape[0] - 1):
        fig.add_vline(x=0.5 + n, line_color="gray", opacity=0.2)
    # save html
    html_output_filename = f"{plot_name}.html"
    fig.write_html(html_output_filename)
>>>>>>> 30373a25
<|MERGE_RESOLUTION|>--- conflicted
+++ resolved
@@ -1006,7 +1006,7 @@
         report.write(html_report)
 
 
-<<<<<<< HEAD
+
 def heatmap_plotly(
         matrix: NDFloat,
         labels: Optional[dict] = None,
@@ -1053,7 +1053,8 @@
     # Save figure as html file
     fig.write_html(output_fname)
     return output_fname
-=======
+
+  
 def make_alascan_plot(df, clt_id, scan_res="ALA"):
     """
     Make a plotly interactive plot.
@@ -1135,4 +1136,3 @@
     # save html
     html_output_filename = f"{plot_name}.html"
     fig.write_html(html_output_filename)
->>>>>>> 30373a25
