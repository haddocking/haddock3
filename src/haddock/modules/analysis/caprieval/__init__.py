--- conflicted
+++ resolved
@@ -2,11 +2,8 @@
 import json
 from pathlib import Path
 
-<<<<<<< HEAD
 from haddock.gear.config import load as read_config
-=======
 from haddock.core.typing import Any, FilePath
->>>>>>> d28eb25c
 from haddock.libs.libparallel import Scheduler
 from haddock.modules import BaseHaddockModule, get_module_steps_folders
 from haddock.modules.analysis.caprieval.capri import (
