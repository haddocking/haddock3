--- conflicted
+++ resolved
@@ -9,530 +9,6 @@
 RECIPE_PATH = Path(__file__).resolve().parent
 DEFAULT_CONFIG = Path(RECIPE_PATH, "defaults.cfg")
 
-<<<<<<< HEAD
-PROT_RES = [
-    "ALA",
-    "ARG",
-    "ASN",
-    "ASP",
-    "CYS",
-    "GLN",
-    "GLU",
-    "GLY",
-    "HIS",
-    "ILE",
-    "LEU",
-    "LYS",
-    "MET",
-    "PHE",
-    "PRO",
-    "SER",
-    "THR",
-    "TRP",
-    "TYR",
-    "VAL"]
-
-DNA_RES = ["DA", "DC", "DT", "DG"]
-# Backbone
-PROT_ATOMS = ["C", "N", "CA", "O"]
-# Bases
-DNA_ATOMS = [
-    "C5",
-    "N9",
-    "N2",
-    "C8",
-    "O2",
-    "N4",
-    "N7",
-    "C7",
-    "N1",
-    "N6",
-    "C2",
-    "O4",
-    "C6",
-    "N3",
-    "C4",
-    "O6"]
-
-
-def get_atoms(pdb_list):
-    """Identify what is the molecule type of each PDB."""
-    atom_l = []
-    for pdb in pdb_list:
-        if isinstance(pdb, PDBFile):
-            pdb = pdb.rel_path
-        with open(pdb) as fh:
-            for line in fh.readlines():
-                if line.startswith("ATOM"):
-                    resname = line[17:20].strip()
-                    atom_name = line[12:16].strip()
-                    element = line[76:78].strip()
-                    if resname in PROT_RES and atom_name in PROT_ATOMS:
-                        atom_l.append(atom_name)
-                    elif resname in DNA_RES and atom_name in DNA_ATOMS:
-                        atom_l.append(atom_name)
-                    elif (resname not in PROT_RES and resname not in DNA_RES):
-                        # its neither DNA nor protein, use the heavy atoms
-                        if element != "H":
-                            atom_l.append(atom_name)
-    return list(set(atom_l))
-
-
-def add_chain_from_segid(pdb_path):
-    """Replace the chainID with the segID."""
-    temp_f = tempfile.NamedTemporaryFile(delete=False, mode="w+t")
-    with open(pdb_path) as fh:
-        for line in list(pdb_segxchain.run(fh)):
-            temp_f.writelines(line)
-    temp_f.close()
-    # REPLACE!
-    new_pdb_path = shutil.move(temp_f.name, pdb_path)
-    return new_pdb_path
-
-
-def centroid(X):
-    """Get the centroid."""
-    return X.mean(axis=0)
-
-
-def kabsch(P, Q):
-    """Find the rotation matrix using Kabsch algorithm."""
-    # Covariance matrix
-    C = np.dot(np.transpose(P), Q)
-    # use SVD
-    V, S, W = np.linalg.svd(C)
-    d = (np.linalg.det(V) * np.linalg.det(W)) < 0.0
-    if d:
-        S[-1] = -S[-1]
-        V[:, -1] = -V[:, -1]
-    # Create Rotation matrix U
-    U = np.dot(V, W)
-    return U
-
-
-def calc_rmsd(V, W):
-    """Calculate the RMSD from two vectors."""
-    diff = np.array(V) - np.array(W)
-    N = len(V)
-    return np.sqrt((diff * diff).sum() / N)
-
-
-def read_res(pdb_f):
-    """Read residue numbers in a PDB file."""
-    res_dic = {}
-    with open(pdb_f, "r") as fh:
-        for line in fh.readlines():
-            if line.startswith("ATOM"):
-                chain = line[21]
-                resnum = int(line[22:26])
-                atom = line[12:16].strip()
-                if chain not in res_dic:
-                    res_dic[chain] = {}
-                if resnum not in res_dic[chain]:
-                    res_dic[chain][resnum] = []
-                if atom not in res_dic[chain][resnum]:
-                    res_dic[chain][resnum].append(atom)
-    return res_dic
-
-
-# Debug only
-def write_coords(output_name, coor_list):
-    """Add a dummy atom to a PDB file according to a list of coordinates."""
-    with open(output_name, "w") as fh:
-        for i, dummy_coord in enumerate(coor_list):
-            atom_num = f"{i}".rjust(4, " ")
-            resnum = f"{i}".rjust(3, " ")
-            dum_x = f"{dummy_coord[0]:.3f}".rjust(7, " ")
-            dum_y = f"{dummy_coord[1]:.3f}".rjust(7, " ")
-            dum_z = f"{dummy_coord[2]:.3f}".rjust(7, " ")
-            dummy_line = (
-                f"ATOM   {atom_num}  H   DUM X {resnum}   "
-                f"  {dum_x} {dum_y} {dum_z}  1.00  1.00   "
-                "        H  " + os.linesep)
-            fh.write(dummy_line)
-
-
-def load_contacts(pdb_f, cutoff):
-    """Load residue-based contacts."""
-    con_list = []
-    structure = read_pdb(pdb_f)
-    for atom_i, atom_j in get_intermolecular_contacts(structure, cutoff):
-        con = (atom_i.chain, atom_i.resid, atom_j.chain, atom_j.resid)
-        con_list.append(con)
-    return set(con_list)
-
-
-def load_seqnum(pdb_f):
-    """Retrieve a dictionary containing the sequence and the numbering."""
-    seqnum_dic = {}
-    with open(pdb_f) as fh:
-        for line in fh.readlines():
-            if line.startswith("ATOM"):
-                res_name = line[17:20].strip()
-                res_num = int(line[22:26])
-                res = f"{res_name}_{res_num}"
-                chain = line[21]
-                if chain not in seqnum_dic:
-                    seqnum_dic[chain] = []
-                if res not in seqnum_dic[chain]:
-                    seqnum_dic[chain].append(res)
-    return seqnum_dic
-
-
-def load_coords(pdb_f, atoms, filter_resdic=None, ignore_missing=True):
-    """Load coordinates from PDB."""
-    # ignore_missing = will use only atoms that are present in filter_resdic
-    C = []
-    chain_dic = {}
-    idx = 0
-    with open(pdb_f, "r") as fh:
-        for line in fh.readlines():
-            if line.startswith("ATOM"):
-
-                x = float(line[30:38])
-                y = float(line[38:46])
-                z = float(line[46:54])
-                resnum = int(line[22:26])
-                chain = line[21]
-
-                if chain not in chain_dic:
-                    chain_dic[chain] = []
-
-                atom_name = line[12:16].strip()
-
-                if atom_name not in atoms:
-                    continue
-
-                if filter_resdic and ignore_missing:
-                    if chain in filter_resdic:
-                        if resnum in filter_resdic[chain]:
-                            if atom_name in filter_resdic[chain][resnum]:
-                                C.append(np.asarray([x, y, z], dtype=float))
-                                chain_dic[chain].append(idx)
-                                idx += 1
-
-                elif filter_resdic and not ignore_missing:
-                    if chain in filter_resdic:
-                        if resnum in filter_resdic[chain]:
-                            C.append(np.asarray([x, y, z], dtype=float))
-                            chain_dic[chain].append(idx)
-                            idx += 1
-                else:
-
-                    C.append(np.asarray([x, y, z], dtype=float))
-                    chain_dic[chain].append(idx)
-                    idx += 1
-
-    chain_ranges = {}
-    for chain in chain_dic:
-        min_idx = min(chain_dic[chain])
-        max_idx = max(chain_dic[chain])
-        chain_ranges[chain] = (min_idx, max_idx)
-
-    return np.asarray(C), chain_ranges
-
-
-def identify_interface(pdb_f, cutoff):
-    """Identify the interface."""
-    pdb = read_pdb(pdb_f)
-    interface_resdic = {}
-    for atom_i, atom_j in get_intermolecular_contacts(pdb, cutoff):
-        if atom_i.chain not in interface_resdic:
-            interface_resdic[atom_i.chain] = {}
-        if atom_j.chain not in interface_resdic:
-            interface_resdic[atom_j.chain] = {}
-
-        if atom_i.resid not in interface_resdic[atom_i.chain]:
-            interface_resdic[atom_i.chain][atom_i.resid] = []
-        if atom_j.resid not in interface_resdic[atom_j.chain]:
-            interface_resdic[atom_j.chain][atom_j.resid] = []
-
-        atom_i_name = atom_i.name.strip()
-        atom_j_name = atom_j.name.strip()
-
-        if atom_i_name not in interface_resdic[atom_i.chain][atom_i.resid]:
-            interface_resdic[atom_i.chain][atom_i.resid].append(atom_i_name)
-
-        if atom_j_name not in interface_resdic[atom_j.chain][atom_j.resid]:
-            interface_resdic[atom_j.chain][atom_j.resid].append(atom_j_name)
-
-    return interface_resdic
-
-
-class CAPRI:
-    """CAPRI class."""
-
-    def __init__(self, reference, model_list, atoms, ignore_missing, logger):
-        self.reference = reference
-        self.model_list = []
-        self.irmsd_dic = {}
-        self.lrmsd_dic = {}
-        self.ilrmsd_dic = {}
-        self.fnat_dic = {}
-        self.atoms = atoms
-        self.ignore_missing = ignore_missing
-        self.score_dic = {}
-        self.log = logger
-
-        for struct in model_list:
-            pdb_f = struct.rel_path
-            pdb_w_chain = add_chain_from_segid(pdb_f)
-            self.model_list.append(pdb_w_chain)
-            self.score_dic[pdb_f] = struct.score
-
-    def irmsd(self, cutoff=5.0):
-        """Calculate the I-RMSD."""
-        # Identify interface
-        ref_interface_resdic = identify_interface(self.reference, cutoff)
-
-        # Load interface coordinates
-        _Q, _ = load_coords(
-            self.reference,
-            self.atoms,
-            filter_resdic=ref_interface_resdic,
-            ignore_missing=self.ignore_missing,
-            )
-        # Move to centroids
-        _Q -= centroid(_Q)
-
-        for model in self.model_list:
-
-            # This has no effect, but keep it here
-            #  for the next time we need to debug this function
-            Q = copy.deepcopy(_Q)
-
-            P, _ = load_coords(
-                model,
-                self.atoms,
-                filter_resdic=ref_interface_resdic,
-                ignore_missing=self.ignore_missing,
-                )
-
-            if P.shape != Q.shape:
-                self.log(
-                    "WARNING: Cannot align these models,"
-                    " the number of atoms is in the interface"
-                    " is different.")
-                i_rmsd = float("nan")
-
-            else:
-                P = P - centroid(P)
-                U = kabsch(P, Q)
-                P = np.dot(P, U)
-                i_rmsd = calc_rmsd(P, Q)
-                # write_coords('model.pdb', P)
-                # write_coords('ref.pdb', Q)
-
-            self.irmsd_dic[model] = i_rmsd
-
-        return self.irmsd_dic
-
-    def lrmsd(self, receptor_chain, ligand_chain):
-        """Calculate the L-RMSD."""
-        ref_resdic = read_res(self.reference)
-
-        # Get reference coordinates
-        _Q, chain_ranges = load_coords(
-            self.reference,
-            self.atoms,
-            filter_resdic=ref_resdic,
-            ignore_missing=self.ignore_missing,
-            )
-
-        receptor_start = chain_ranges[receptor_chain][0]
-        receptor_end = chain_ranges[receptor_chain][1]
-        _Q_receptor = _Q[receptor_start:receptor_end]
-
-        # loop goes here
-        model = self.model_list[0]
-        for model in self.model_list:
-
-            Q_all = copy.deepcopy(_Q)
-            Q_receptor = copy.deepcopy(_Q_receptor)
-
-            P_all, _ = load_coords(
-                model,
-                self.atoms,
-                filter_resdic=ref_resdic,
-                ignore_missing=self.ignore_missing,
-                )
-
-            receptor_start = chain_ranges[receptor_chain][0]
-            receptor_end = chain_ranges[receptor_chain][1]
-            P_receptor = P_all[receptor_start:receptor_end]
-
-            # write_coords('ref_ori.pdb', Q_all)
-            # write_coords('model_ori.pdb', P_all)
-
-            # Center receptors and get rotation matrix
-            Q_receptor_centroid = centroid(Q_receptor)
-            Q_receptor -= Q_receptor_centroid
-            P_receptor_centroid = centroid(P_receptor)
-            P_receptor -= P_receptor_centroid
-            U_receptor = kabsch(P_receptor, Q_receptor)
-
-            # Center complexes in the receptor centroids
-            P_all -= P_receptor_centroid
-            Q_all -= Q_receptor_centroid
-
-            # Apply rotation to complex
-            #  - complex are aligned on the receptor
-            P_all = np.dot(P_all, U_receptor)
-
-            # write_coords('ref.pdb', Q_all)
-            # write_coords('model.pdb', P_all)
-
-            # Identify the ligand coordinates
-            ligand_start = chain_ranges[ligand_chain][0]
-            ligand_end = chain_ranges[ligand_chain][1]
-
-            Q_ligand = Q_all[ligand_start:ligand_end]
-            P_ligand = P_all[ligand_start:ligand_end]
-
-            # write_coords('ref_ligand.pdb', Q_ligand)
-            # write_coords('model_ligand.pdb', P_ligand)
-
-            # Calculate the RMSD of the ligands
-            l_rmsd = calc_rmsd(P_ligand, Q_ligand)
-
-            self.lrmsd_dic[model] = l_rmsd
-
-        return self.lrmsd_dic
-
-    def ilrmsd(self, ligand_chain, cutoff):
-        """Calculate the Interface Ligand RMSD."""
-        ref_resdic = read_res(self.reference)
-        # Identify interface
-        ref_interface_resdic = identify_interface(self.reference, cutoff)
-
-        # Load interface coordinates
-        _Q, chain_ranges = load_coords(
-            self.reference,
-            self.atoms,
-            filter_resdic=ref_resdic,
-            ignore_missing=self.ignore_missing,
-            )
-
-        Q_int, _ = load_coords(
-            self.reference,
-            self.atoms,
-            filter_resdic=ref_interface_resdic,
-            ignore_missing=self.ignore_missing,
-            )
-        # Move to centroids
-        Q_int_centroid = centroid(Q_int)
-        Q_int = Q_int - Q_int_centroid
-
-        for model in self.model_list:
-
-            Q_all = copy.deepcopy(_Q)
-
-            P_all, _ = load_coords(
-                model,
-                self.atoms,
-                filter_resdic=ref_resdic,
-                ignore_missing=self.ignore_missing,
-                )
-
-            P_int, _ = load_coords(
-                model,
-                self.atoms,
-                filter_resdic=ref_interface_resdic,
-                ignore_missing=self.ignore_missing,
-                )
-
-            P_int_centroid = centroid(P_int)
-            P_int = P_int - P_int_centroid
-
-            # find the rotation that minimizes the interface rmsd
-            U_int = kabsch(P_int, Q_int)
-
-            P_all -= P_int_centroid
-            Q_all -= Q_int_centroid
-
-            # apply this rotation to the model
-            P_all = np.dot(P_all, U_int)
-
-            # Calculate the rmsd of the ligand
-            ligand_start = chain_ranges[ligand_chain][0]
-            ligand_end = chain_ranges[ligand_chain][1]
-
-            Q_ligand = Q_all[ligand_start:ligand_end]
-            P_ligand = P_all[ligand_start:ligand_end]
-
-            # write_coords('ref.pdb', P_ligand)
-            # write_coords('model.pdb', Q_ligand)
-
-            # this will be the interface-ligand-rmsd
-            i_l_rmsd = calc_rmsd(P_ligand, Q_ligand)
-            self.ilrmsd_dic[model] = i_l_rmsd
-
-        return self.ilrmsd_dic
-
-    def fnat(self, cutoff=5.0):
-        """Calculate the frequency of native contacts."""
-        ref_contacts = load_contacts(self.reference, cutoff)
-        for model in self.model_list:
-            model_contacts = load_contacts(model, cutoff)
-            intersection = ref_contacts & model_contacts
-            fnat = len(intersection) / float(len(ref_contacts))
-            self.fnat_dic[model] = fnat
-        return self.fnat_dic
-
-    def output(self, output_f, sortby_key, sort_ascending, rankby_key,
-               rank_ascending):
-        """Output the CAPRI results to a .tsv file."""
-        output_l = []
-        for model in self.model_list:
-            data = {}
-            # keep always 'model' the first key
-            data["model"] = Path(model.parent.name, model.name)
-            # create the empty rank here so that it will appear
-            #  as the second column
-            data["rank"] = None
-            data["score"] = self.score_dic[model]
-            if model in self.irmsd_dic:
-                data["irmsd"] = self.irmsd_dic[model]
-            if model in self.fnat_dic:
-                data["fnat"] = self.fnat_dic[model]
-            if model in self.lrmsd_dic:
-                data["lrmsd"] = self.lrmsd_dic[model]
-            if model in self.ilrmsd_dic:
-                data["ilrmsd"] = self.ilrmsd_dic[model]
-            # list of dictionaries
-            output_l.append(data)
-
-        # Get the ranking of each model
-        rankkey_values = [(i, k[rankby_key]) for i, k in enumerate(output_l)]
-        rankkey_values.sort(key=lambda x: x[1], reverse=not rank_ascending)
-        for i, k in enumerate(rankkey_values, start=1):
-            idx, _ = k
-            output_l[idx]["rank"] = i
-
-        # Sort the column
-        key_values = [(i, k[sortby_key]) for i, k in enumerate(output_l)]
-        key_values.sort(key=lambda x: x[1], reverse=not sort_ascending)
-
-        max_model_space = max(len(str(_d["model"])) for _d in output_l) + 2
-        hmodel = "model".center(max_model_space, " ")
-        header = hmodel + "".join(
-            _.rjust(10, " ") for _ in list(output_l[0].keys())[1:])
-
-        with open(output_f, "w") as out_fh:
-            out_fh.write(header + os.linesep)
-            for idx, _ in key_values:
-                row_l = []
-                for value in output_l[idx].values():
-                    if isinstance(value, Path):
-                        row_l.append(str(value).ljust(max_model_space, " "))
-                    elif isinstance(value, int):
-                        row_l.append(f"{value}".rjust(10, " "))
-                    else:
-                        row_l.append(f"{value:.3f}".rjust(10, " "))
-                out_fh.write("".join(row_l) + os.linesep)
-
-=======
->>>>>>> a012f6ff
 
 class HaddockModule(BaseHaddockModule):
     """HADDOCK3 module to calculate the CAPRI metrics."""
@@ -555,60 +31,30 @@
             _e = "This module cannot come after one that produced an iterable."
             self.finish_with_error(_e)
 
-        models_to_calc = [
-            p for p in self.previous_io.output if p.file_type == Format.PDB
-            ]
+        models_to_calc = self.previous_io.retrieve_models()
 
-<<<<<<< HEAD
-        #  by default modes_to_calc should have been sorted by the module
-        #  that produced it
-        best_model = models_to_calc[0].rel_path
-
-        if self.params["reference_fname"]:
-            reference = self.params["reference_fname"]
-            ref_seqnum = load_seqnum(reference)
-            target_seqnum = load_seqnum(best_model)
-
-            if ref_seqnum != target_seqnum:
-                self.log(
-                    f"WARNING: {reference.name} has different"
-                    f" residues/numbering/chains then {best_model.name}"
-                    " we cannot proceed with evaluation.")
-                self.log(
-                    "WARNING: using fallback strategy and"
-                    " calculating the metrics considering"
-                    " the lowest scored model as reference")
-                reference = best_model
-            else:
-                self.log(f"Using {reference.name} as reference structure")
-
-=======
         #  Sort by score
         model_l = [(m.score, m) for m in models_to_calc]
         model_l.sort()
-        best_model = Path(model_l[0][1].full_name)
+        best_model = Path(model_l[0][1].rel_path)
 
-        if self.params["reference"]:
-            reference = Path(self.params["reference"])
->>>>>>> a012f6ff
+        if self.params["reference_fname"]:
+            reference = Path(self.params["reference_fname"])
         else:
             self.log(
                 "No reference was given. "
                 "Using the structure with the lowest score from previous step")
             reference = best_model
 
-        try:
-            capri = CAPRI(
-                reference,
-                models_to_calc,
-                receptor_chain=self.params["receptor_chain"],
-                ligand_chain=self.params["ligand_chain"],
-                aln_method=self.params["alignment_method"],
-                path=self.path,
-                lovoalign_exec=self.params["lovoalign_exec"],
-                )
-        except Exception as e:
-            self.finish_with_error(e)
+        capri = CAPRI(
+            reference,
+            models_to_calc,
+            receptor_chain=self.params["receptor_chain"],
+            ligand_chain=self.params["ligand_chain"],
+            aln_method=self.params["alignment_method"],
+            path=Path("."),
+            lovoalign_exec=self.params["lovoalign_exec"],
+            )
 
         if self.params["fnat"]:
             self.log("Calculating FNAT")
