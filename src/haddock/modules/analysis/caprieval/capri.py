"""CAPRI module."""

import copy
import json
import os
import shutil
import tempfile
from itertools import combinations
from math import isnan
from pathlib import Path


os.environ["OPENBLAS_NUM_THREADS"] = "1"

import numpy as np
from pdbtools import pdb_segxchain
from scipy.spatial.distance import cdist

from haddock import log
from haddock.core.defaults import CNS_MODULES
from haddock.core.typing import (
    Any,
    AtomsDict,
    FilePath,
    Iterable,
    NDFloat,
    Optional,
    ParamDict,
    ParamMap,
    Union,
    )
from haddock.gear.config import load as read_config
from haddock.libs.libalign import (
    ALIGNError,
    calc_rmsd,
    centroid,
    check_chains,
    get_align,
    get_atoms,
    kabsch,
    load_coords,
    make_range,
    )
from haddock.libs.libio import write_dic_to_file, write_nested_dic_to_file
from haddock.libs.libontology import PDBFile, PDBPath
from haddock.modules import get_module_steps_folders


WEIGHTS = ["w_elec", "w_vdw", "w_desolv", "w_bsa", "w_air"]


def get_previous_cns_step(sel_steps: list, st_order: int) -> Union[str, None]:
    """
    Get the previous CNS step.

    Parameters
    ----------
    run_path : Path
        Path to the run folder.

    Returns
    -------
    cns_step : str
        Name of the CNS step.
    """
    # get the previous CNS step
    cns_step = None
    # just to be careful, remove steps with more than one underscore
    sel_steps = [step for step in sel_steps if step.count("_") == 1]
    mod = min(st_order - 1, len(sel_steps) - 1)
    # loop
    while mod > -1:
        st_name = sel_steps[mod].split("_")[1]
        if st_name in CNS_MODULES:
            cns_step = sel_steps[mod]
            break
        mod -= 1

    return cns_step


def save_scoring_weights(cns_step: str) -> Path:
    """Save the scoring weights in a json file.

    Parameters
    ----------
    cns_step : str
        Name of the CNS step.

    Returns
    -------
    scoring_params_fname : Path
        Path to the json file.
    """
    cns_params = read_config(Path("..", cns_step, "params.cfg"))
    key = list(cns_params["final_cfg"].keys())[0]
    scoring_pars = {kv: cns_params["final_cfg"][key][kv] for kv in WEIGHTS}

    scoring_params_fname = Path("weights_params.json")
    # write json file
    with open(scoring_params_fname, "w", encoding="utf-8") as jsonf:
        json.dump(
            scoring_pars,
            jsonf,
            indent=4,
        )
    return scoring_params_fname


def load_contacts(
    pdb_f: Union[Path, PDBFile],
    cutoff: float = 5.0,
    numbering_dic: Optional[dict[str, dict[int, int]]] = None,
    model2ref_chain_dict: Optional[dict[str, str]] = None,
<<<<<<< HEAD
    ff: str = "aa"
=======
    keep_hetatm: bool = False,
>>>>>>> b4c9e86d
) -> set[tuple]:
    """Load residue-based contacts.

    Parameters
    ----------
    pdb_f : PosixPath or :py:class:`haddock.libs.libontology.PDBFile`
        PDB file of the model to have its atoms identified
    cutoff : float, optional
        Cutoff distance for the interface identification.
<<<<<<< HEAD
    ff : string
        Force-field information : aa (all-atom), martini2 or martini3
=======
    keep_hetatm : bool
        Should HETATM coordinates be considered ? (default False)
>>>>>>> b4c9e86d

    Returns
    -------
    set(con_list) : set
        set of unique contacts
    """
    if isinstance(pdb_f, PDBFile):
        pdb_f = pdb_f.rel_path
    # get also side chains atoms
    atoms = get_atoms(pdb_f, full=True, ff=ff)
    ref_coord_dic, _ = load_coords(
        pdb_f,
        atoms,
        numbering_dic=numbering_dic,
        model2ref_chain_dict=model2ref_chain_dict,
        keep_hetatm=keep_hetatm,
    )
    # create coordinate arrays
    coord_arrays: dict[str, NDFloat] = {}
    coord_ids: dict[str, list[int]] = {}
    for atom in ref_coord_dic.keys():
        chain = atom[0]
        if chain not in coord_arrays.keys():  # initialize lists
            coord_arrays[chain], coord_ids[chain] = [], []  # type: ignore
        coord_arrays[chain].append(ref_coord_dic[atom])  # type: ignore
        coord_ids[chain].append(atom[1])  # only the resid is appended
    for chain in coord_arrays.keys():
        coord_arrays[chain] = np.array(coord_arrays[chain])

    # combinations of chains
    unique_chain_combs = list(combinations(sorted(coord_arrays.keys()), 2))

    # calculating contacts
    con_list: list[tuple] = []
    for pair in unique_chain_combs:
        # cycling over each coordinate of the first chain
        for s in range(coord_arrays[pair[0]].shape[0]):
            s_xyz = coord_arrays[pair[0]][s].reshape(1, 3)
            s_cid = coord_ids[pair[0]][s]
            dist = cdist(s_xyz, coord_arrays[pair[1]])
            npw = np.where(dist < cutoff)
            del dist
            for k in range(npw[0].shape[0]):
                con = (pair[0], s_cid, pair[1], coord_ids[pair[1]][npw[1][k]])
                con_list.append(con)
    return set(con_list)


class CAPRI:
    """CAPRI class."""

    def __init__(
        self,
        identificator: int,
        model: PDBPath,
        path: Path,
        reference: PDBPath,
        params: ParamMap,
        ref_id: int = 1,
        ff: str = "aa"
    ) -> None:
        """
        Initialize the class.

        Parameters
        ----------
        identificator : int
            The identificator of the object.
        model : PosixPath or :py:class:`haddock.libs.libontology.PDBFile`
            The model to be evaluated.
        path : Path
            Reference that defines where output should be saved.
        reference : PosixPath or :py:class:`haddock.libs.libontology.PDBFile`
            The reference structure.
        params : dict
            The parameters for the CAPRI evaluation.
        ff : string
            Force-field information : aa (all-atom), martini2 or martini3
        """
        self.reference = reference
        if not isinstance(model, PDBFile):
            self.model = PDBFile(model)
            self.md5 = ""
            self.score = float("nan")
        else:
            self.model = model
            self.md5 = model.md5
            self.score = model.score
        self.path = path
        self.params = params
        self.irmsd = float("nan")
        self.lrmsd = float("nan")
        self.ilrmsd = float("nan")
        self.fnat = float("nan")
        self.dockq = float("nan")
        self.rmsd = float("nan")
        self.allatoms = params["allatoms"]
        self.ff = ff
        self.atoms = self._load_atoms(model, reference, full=self.allatoms, ff=self.ff)
        self.r_chain = params["receptor_chain"]
        self.l_chains = params["ligand_chains"]
        self.keep_hetatm = params["keep_hetatm"]
        self.model2ref_numbering = None
        self.model2ref_chain_dict = None
        self.output_ss_fname = Path(f"capri_ss_{identificator}.tsv")
        self.output_clt_fname = Path(f"capri_clt_{identificator}.tsv")
        self.output = self.output_ss_fname
        self.identificator = identificator
        self.core_model_idx = identificator
        self.ref_id = ref_id

    def calc_irmsd(self, cutoff: float = 5.0) -> None:
        """Calculate the I-RMSD.

        Parameters
        ----------
        cutoff : float
            The cutoff distance for the intermolecular contacts.
        """
        # Identify reference interface
<<<<<<< HEAD
        ref_interface_resdic = self.identify_interface(self.reference, cutoff, self.ff)
=======
        ref_interface_resdic = self.identify_interface(
            self.reference,
            cutoff,
            keep_hetatm=self.keep_hetatm,
            )
>>>>>>> b4c9e86d

        if len(ref_interface_resdic) == 0:
            log.warning("No reference interface found")
        else:
            # Load interface coordinates
            ref_coord_dic, _ = load_coords(
                self.reference,
                self.atoms,
                ref_interface_resdic,
                keep_hetatm=self.keep_hetatm,
            )
            try:
                mod_coord_dic, _ = load_coords(
                    self.model,
                    self.atoms,
                    ref_interface_resdic,
                    numbering_dic=self.model2ref_numbering,
                    model2ref_chain_dict=self.model2ref_chain_dict,
                    keep_hetatm=self.keep_hetatm,
                )
            except ALIGNError as alignerror:
                log.warning(alignerror)
                return

            # Here _coord_dic keys are matched
            #  and formatted as (chain, resnum, atom)
            #  we will use atoms that are present in both
            P = []
            Q = []

            for k in ref_coord_dic.keys() & mod_coord_dic.keys():
                ref_xyz = ref_coord_dic[k]
                mod_xyz = mod_coord_dic[k]

                Q.append(ref_xyz)
                P.append(mod_xyz)

            Q = np.asarray(Q)
            P = np.asarray(P)
            # write_coords("model.pdb", P)
            # write_coords("ref.pdb", Q)

            Q = Q - centroid(Q)
            P = P - centroid(P)
            U = kabsch(P, Q)
            P = np.dot(P, U)

            self.irmsd = calc_rmsd(P, Q)
            # write_coords("model_aln.pdb", P)
            # write_coords("ref_aln.pdb", Q)

    def calc_lrmsd(self) -> None:
        """Calculate the L-RMSD."""
        ref_coord_dic, _ = load_coords(
            self.reference,
            self.atoms,
            keep_hetatm=self.keep_hetatm,
            )
        try:
            mod_coord_dic, _ = load_coords(
                self.model,
                self.atoms,
                numbering_dic=self.model2ref_numbering,
                model2ref_chain_dict=self.model2ref_chain_dict,
                keep_hetatm=self.keep_hetatm,
            )
        except ALIGNError as alignerror:
            log.warning(alignerror)
            return

        Q = []
        P = []
        # Note: this MUST be sorted since we will use the indexes to
        #  separate between receptor and ligand coordinates
        intersection = sorted(ref_coord_dic.keys() & mod_coord_dic.keys())

        chain_ranges: dict[Any, Any] = {}
        for i, segment in enumerate(intersection):
            chain, _, _ = segment
            if chain not in chain_ranges:
                chain_ranges[chain] = []
            chain_ranges[chain].append(i)

        chain_ranges = make_range(chain_ranges)
        obs_chains = list(chain_ranges.keys())  # observed chains
        if len(obs_chains) < 2:
            log.warning("Not enough chains for calculating lrmsd")
        else:
            r_chain, l_chains = check_chains(obs_chains, self.r_chain, self.l_chains)
            r_start, r_end = chain_ranges[r_chain]
            l_starts = [chain_ranges[_l][0] for _l in l_chains]
            l_ends = [chain_ranges[_l][1] for _l in l_chains]

            for k in intersection:
                ref_xyz = ref_coord_dic[k]
                mod_xyz = mod_coord_dic[k]

                Q.append(ref_xyz)
                P.append(mod_xyz)

            Q = np.asarray(Q)
            P = np.asarray(P)

            # write_coords("ref_first.pdb", Q)
            # write_coords("model_first.pdb", P)

            # get receptor and ligand coordinates
            Q_r_first = Q[r_start : r_end + 1]
            P_r_first = P[r_start : r_end + 1]
            # write_coords("ref_r_first.pdb", Q_r_first)
            # write_coords("model_r_first.pdb", P_r_first)
            # Q_l_first = Q[l_start: l_end + 1]
            # P_l_first = P[l_start: l_end + 1]
            # write_coords("ref_l_first.pdb", Q_l_first)
            # write_coords("model_l_first.pdb", P_l_first)

            # move to the origin of the receptor

            Q = Q - centroid(Q_r_first)
            P = P - centroid(P_r_first)

            # get receptor coordinates
            Q_r = Q[r_start : r_end + 1]
            P_r = P[r_start : r_end + 1]
            # Center receptors and get rotation matrix
            # Q_r = Q_r - centroid(Q_r)
            # P_r = P_r - centroid(P_r)
            # write_coords("ref_r_centr.pdb", Q_r)
            # write_coords("model_r_centr.pdb", P_r)

            U_r = kabsch(P_r, Q_r)

            # Apply rotation to complex
            #  - complex are now aligned by the receptor
            P = np.dot(P, U_r)

            # write_coords("ref.pdb", Q)
            # write_coords("model.pdb", P)

            # Identify ligand coordinates concatenating all the ligand chains
            Q_l = np.empty((0, 3))
            P_l = np.empty((0, 3))
            for l_start, l_end in zip(l_starts, l_ends):
                Q_l = np.concatenate((Q_l, Q[l_start : l_end + 1]))
                P_l = np.concatenate((P_l, P[l_start : l_end + 1]))
            # Q_l = Q[l_start: l_end + 1]
            # P_l = P[l_start: l_end + 1]

            # write_coords("ref_l.pdb", Q_l)
            # write_coords("model_l.pdb", P_l)

            # Calculate the RMSD of the ligands
            self.lrmsd = calc_rmsd(P_l, Q_l)

    def calc_ilrmsd(self, cutoff: float = 10.0) -> None:
        """Calculate the Interface Ligand RMSD.

        Parameters
        ----------
        cutoff : float
            The cutoff distance for the intermolecular contacts.
        """
        # Identify interface
<<<<<<< HEAD
        ref_interface_resdic = self.identify_interface(self.reference, cutoff, self.ff)
=======
        ref_interface_resdic = self.identify_interface(
            self.reference,
            cutoff,
            keep_hetatm=self.keep_hetatm,
            )
>>>>>>> b4c9e86d
        # Load interface coordinates

        ref_int_coord_dic, _ = load_coords(
            self.reference,
            self.atoms,
            ref_interface_resdic,
            keep_hetatm=self.keep_hetatm,
        )
        try:
            mod_int_coord_dic, _ = load_coords(
                self.model,
                self.atoms,
                ref_interface_resdic,
                numbering_dic=self.model2ref_numbering,
                model2ref_chain_dict=self.model2ref_chain_dict,
                keep_hetatm=self.keep_hetatm,
            )
        except ALIGNError as alignerror:
            log.warning(alignerror)
            return

        # write_coord_dic("ref.pdb", ref_int_coord_dic)
        # write_coord_dic("model.pdb", mod_int_coord_dic)

        # find atoms present in both interfaces
        Q_int = []
        P_int = []
        common_keys = ref_int_coord_dic.keys() & mod_int_coord_dic.keys()
        for k in sorted(common_keys):
            ref_xyz = ref_int_coord_dic[k]
            mod_xyz = mod_int_coord_dic[k]

            Q_int.append(ref_xyz)
            P_int.append(mod_xyz)

        Q_int = np.asarray(Q_int)
        P_int = np.asarray(P_int)

        # write_coords("ref.pdb", Q_int)
        # write_coords("model.pdb", P_int)

        chain_ranges: dict[Any, Any] = {}
        for i, segment in enumerate(sorted(common_keys)):
            chain, _, _ = segment
            if chain not in chain_ranges:
                chain_ranges[chain] = []
            chain_ranges[chain].append(i)

        chain_ranges = make_range(chain_ranges)
        obs_chains = list(chain_ranges.keys())  # observed chains
        if len(obs_chains) < 2:
            log.warning("Not enough chains for calculating ilrmsd")
        else:
            r_chain, l_chains = check_chains(obs_chains, self.r_chain, self.l_chains)
            r_start, r_end = chain_ranges[r_chain]
            l_starts = [chain_ranges[l_chain][0] for l_chain in l_chains]
            l_ends = [chain_ranges[l_chain][1] for l_chain in l_chains]

            # write_coords("ref.pdb", Q)
            # write_coords("model.pdb", P)

            # put system at origin of the receptor interface
            Q_r_int = Q_int[r_start : r_end + 1]
            P_r_int = P_int[r_start : r_end + 1]

            Q_int = Q_int - centroid(Q_r_int)
            P_int = P_int - centroid(P_r_int)
            # put interfaces at the origin

            # find the rotation that minimizes the receptor interface rmsd
            Q_r_int = Q_int[r_start : r_end + 1]
            P_r_int = P_int[r_start : r_end + 1]

            U_int = kabsch(P_r_int, Q_r_int)
            P_int = np.dot(P_int, U_int)
            # just for checks.
            # the interface rmsd for the rec interface should be almost zero
            # Q_r_int = Q_int[r_start: r_end + 1]
            # P_r_int = P_int[r_start: r_end + 1]
            # r_rmsd = calc_rmsd(Q_r_int, P_int[r_start: r_end + 1])
            # print(r_rmsd)
            # Identify ligand coordinates concatenating all the ligand chains
            Q_l_int = np.empty((0, 3))
            P_l_int = np.empty((0, 3))
            for l_start, l_end in zip(l_starts, l_ends):
                Q_l_int = np.concatenate((Q_l_int, Q_int[l_start : l_end + 1]))
                P_l_int = np.concatenate((P_l_int, P_int[l_start : l_end + 1]))
            # prior to multibody:
            # Q_l_int = Q_int[l_start: l_end + 1]
            # P_l_int = P_int[l_start: l_end + 1]
            # write_coords("ref_l_int_fin.pdb", Q_l_int)
            # write_coords("mod_l_int_fin.pdb", P_l_int)

            # # this will be the interface-ligand-rmsd
            self.ilrmsd = calc_rmsd(P_l_int, Q_l_int)

    def calc_fnat(self, cutoff: float = 5.0) -> None:
        """Calculate the frequency of native contacts.

        Parameters
        ----------
        cutoff : float
            The cutoff distance for the intermolecular contacts.
        """
<<<<<<< HEAD
        ref_contacts = load_contacts(self.reference, cutoff, ff=self.ff)
=======
        ref_contacts = load_contacts(
            self.reference,
            cutoff,
            keep_hetatm=self.keep_hetatm,
            )
>>>>>>> b4c9e86d
        if len(ref_contacts) != 0:
            try:
                model_contacts = load_contacts(
                    self.model,
                    cutoff,
                    numbering_dic=self.model2ref_numbering,  # type: ignore
                    model2ref_chain_dict=self.model2ref_chain_dict,  # type: ignore
<<<<<<< HEAD
                    ff=self.ff
=======
                    keep_hetatm=self.keep_hetatm,
>>>>>>> b4c9e86d
                )
            except ALIGNError as alignerror:
                log.warning(alignerror)
            else:
                intersection = ref_contacts & model_contacts
                self.fnat = len(intersection) / float(len(ref_contacts))
        else:
            log.warning("No reference contacts found")

    def calc_global_rmsd(self) -> None:
        """Calculate the full structure RMSD."""
        # Load reference atomic coordinates
        ref_coord_dic, _ = load_coords(
            self.reference,
            self.atoms,
            keep_hetatm=self.keep_hetatm,
            )
        # Load model atomic coordinates
        try:
            model_coord_dic, _ = load_coords(
                self.model,
                self.atoms,
                numbering_dic=self.model2ref_numbering,
                model2ref_chain_dict=self.model2ref_chain_dict,
                keep_hetatm=self.keep_hetatm,
            )
        except ALIGNError as alignerror:
            log.warning(alignerror)
            return
        # Obtain list of coordinates
        Q = []
        P = []
        for k in ref_coord_dic.keys() & model_coord_dic.keys():
            ref_xyz = ref_coord_dic[k]
            mod_xyz = model_coord_dic[k]
            Q.append(ref_xyz)
            P.append(mod_xyz)
        # Cast indo array
        Q = np.asarray(Q)
        P = np.asarray(P)
        # Center to 0
        Q = Q - centroid(Q)
        P = P - centroid(P)
        # Obtain rotation matrix
        U = kabsch(P, Q)
        # Rotate model (the actual superimposition)
        P = np.dot(P, U)
        # Compute full RMSD
        self.rmsd = calc_rmsd(P, Q)

    def calc_dockq(self) -> None:
        """Calculate the DockQ metric."""
        self.dockq = 0.0
        if self.fnat:
            self.dockq += float(self.fnat) / 3
        if self.irmsd:
            irmsd_denom = 1 + (self.irmsd / 1.5) * (self.irmsd / 1.5)
            self.dockq += (1 / irmsd_denom) / 3
        if self.lrmsd:
            lrmsd_denom = 1 + (self.lrmsd / 8.5) * (self.lrmsd / 8.5)
            self.dockq += (1 / lrmsd_denom) / 3

    def has_cluster_info(self) -> bool:
        """
        Check wether this object contains cluster information.

        Returns
        -------
        bool
            True if this object contains cluster information.
        """
        has_cluster_info = False
        if self.model.clt_id:
            has_cluster_info = True
        return has_cluster_info

    def run(self) -> Union[None, "CAPRI"]:
        """Get the CAPRI metrics."""
        try:
            align_func = get_align(
                method=self.params["alignment_method"],
                lovoalign_exec=self.params["lovoalign_exec"],
            )
            self.model2ref_numbering, self.model2ref_chain_dict = align_func(
                self.reference, self.model, self.path
            )
        except ALIGNError:
            log.warning(
                f"Alignment failed between {self.reference} "
                f"and {self.model}, skipping..."
            )
            return
        # print(f"model2ref_numbering {self.model2ref_numbering}")
        # print(f"model2ref_chain_dict {self.model2ref_chain_dict}")
        if self.params["fnat"]:
            fnat_cutoff = self.params["fnat_cutoff"]
            self.calc_fnat(cutoff=fnat_cutoff)

        if self.params["irmsd"]:
            irmsd_cutoff = self.params["irmsd_cutoff"]
            self.calc_irmsd(cutoff=irmsd_cutoff)

        if self.params["lrmsd"]:
            self.calc_lrmsd()

        if self.params["ilrmsd"]:
            ilrmsd_cutoff = self.params["irmsd_cutoff"]
            self.calc_ilrmsd(cutoff=ilrmsd_cutoff)

        if self.params["dockq"]:
            self.calc_dockq()

        if self.params["global_rmsd"]:
            self.calc_global_rmsd()

        # The scheduler will use the return of the `run` method as the output of the tasks
        return copy.deepcopy(self)

    def __eq__(self, other):
        if self.params["dockq"] and \
                not (isnan(self.dockq) or isnan(other.dockq)):
            return self.dockq == other.dockq
        elif self.params["fnat"] and \
                not (isnan(self.fnat) or isnan(other.fnat)):
            return self.fnat == other.fnat
        elif self.params["ilrmsd"] and \
                not (isnan(self.ilrmsd) or isnan(other.ilrmsd)):
            return self.ilrmsd == other.ilrmsd
        elif self.params["lrmsd"] and \
                not (isnan(self.lrmsd) or isnan(other.lrmsd)):
            return self.lrmsd == other.lrmsd
        elif self.params["irmsd"] and \
                not (isnan(self.irmsd) or isnan(other.irmsd)):
            return self.irmsd == other.irmsd
        elif self.params["global_rmsd"] and \
                not (isnan(self.rmsd) or isnan(other.rmsd)):
            return self.rmsd == other.rmsd
        return True

    def __lt__(self, other):
        if self.params["dockq"] and \
                not (isnan(self.dockq) or isnan(other.dockq)):
            return self.dockq > other.dockq
        elif self.params["fnat"] and \
                not (isnan(self.fnat) or isnan(other.fnat)):
            return self.fnat > other.fnat
        elif self.params["ilrmsd"] and \
                not (isnan(self.ilrmsd) or isnan(other.ilrmsd)):
            return self.ilrmsd < other.ilrmsd
        elif self.params["lrmsd"] and \
                not (isnan(self.lrmsd) or isnan(other.lrmsd)):
            return self.lrmsd < other.lrmsd
        elif self.params["irmsd"] and \
                not (isnan(self.irmsd) or isnan(other.irmsd)):
            return self.irmsd < other.irmsd
        elif self.params["global_rmsd"] and \
                not (isnan(self.rmsd) or isnan(other.rmsd)):
            return self.rmsd < other.rmsd
        return False

    @staticmethod
    def _load_atoms(
        model: PDBPath,
        reference: PDBPath,
        full: bool = False,
        ff: str = "aa",
    ) -> AtomsDict:
        """
        Load atoms from a model and reference.

        Parameters
        ----------
        model : PosixPath or :py:class:`haddock.libs.libontology.PDBFile`
            PDB file of the model to have its atoms identified
        reference : PosixPath or :py:class:`haddock.libs.libontology.PDBFile`
            PDB file of the model to have its atoms identified
        full : bool
            If False, only backbone atoms will be retrieved, otherwise all atoms
        ff : string
            Force-field information : aa (all-atom), martini2 or martini3

        Returns
        -------
        atom_dic : dict
            Dictionary containing atoms observed in model and reference
        """
        model_atoms = get_atoms(model, full=full, ff=ff)
        reference_atoms = get_atoms(reference, full=full, ff=ff)
        atoms_dict: AtomsDict = {}
        atoms_dict.update(model_atoms)
        atoms_dict.update(reference_atoms)
        return atoms_dict

    @staticmethod
    def identify_interface(
        pdb_f: PDBPath,
        cutoff: float = 5.0,
<<<<<<< HEAD
        ff: str = "aa",
=======
        keep_hetatm: bool = False,
>>>>>>> b4c9e86d
    ) -> dict[str, list[int]]:
        """Identify the interface.

        Parameters
        ----------
        pdb_f : PosixPath or :py:class:`haddock.libs.libontology.PDBFile`
            PDB file of the model to have its atoms identified
        cutoff : float, optional
            Cutoff distance for the interface identification.
<<<<<<< HEAD
        ff : string
            Force-field information : aa (all-atom), martini2 or martini3
=======
        keep_hetatm : bool
            Should HETATM coordinates be considered ? (default False)
>>>>>>> b4c9e86d

        Returns
        -------
        interface_resdic : dict[str, list[int]]
            Dictionary holding list of interface residues ids for each chains.
        """
        if isinstance(pdb_f, PDBFile):
            pdb_f = pdb_f.rel_path

        interface_resdic: dict[str, list[int]] = {}
<<<<<<< HEAD
        contacts = load_contacts(pdb_f, cutoff, ff=ff)
=======
        contacts = load_contacts(pdb_f, cutoff, keep_hetatm=keep_hetatm)
>>>>>>> b4c9e86d

        for contact in contacts:
            first_chain, first_resid, sec_chain, sec_resid = contact

            if first_chain not in interface_resdic:
                interface_resdic[first_chain] = []
            if sec_chain not in interface_resdic:
                interface_resdic[sec_chain] = []

            if first_resid not in interface_resdic[first_chain]:
                interface_resdic[first_chain].append(first_resid)
            if sec_resid not in interface_resdic[sec_chain]:
                interface_resdic[sec_chain].append(sec_resid)

        return interface_resdic

    @staticmethod
    def add_chain_from_segid(pdb_path: PDBPath) -> Path:
        """
        Replace the chainID with the segID.

        Parameters
        ----------
        pdb_path : PosixPath or :py:class:`haddock.libs.libontology.PDBFile`
            PDB file to be replaced
        """
        if isinstance(pdb_path, PDBFile):
            pdb_path = pdb_path.rel_path
        temp_f = tempfile.NamedTemporaryFile(delete=False, mode="w+t")
        with open(pdb_path) as fh:
            for line in list(pdb_segxchain.run(fh)):
                temp_f.writelines(line)
        temp_f.close()
        # REPLACE!
        new_pdb_path = shutil.move(temp_f.name, pdb_path)
        return new_pdb_path


def rank_according_to_score(
    data: dict[int, ParamDict], sort_key: str, sort_ascending: bool
) -> dict[int, ParamDict]:
    """
    Ranks a dictionary of data based on a specified sort key and sort order,
    and assigns a rank to each entry based on its 'score' attribute.

    Args:
        data (dict[int, ParamDict]): Dictionary where each key is an index and each
                                     value is a ParamDict containing data attributes.
        sort_key (str): Key by which to sort the data within the ParamDict.
                        Must correspond to a valid attribute in ParamDict.
        sort_ascending (bool): If True, sorts the data in ascending order based on
                               the sort_key; if False, sorts in descending order.

    Returns:
        dict[int, ParamDict]: A new dictionary where entries are sorted according
                              to the sort_key and optionally sorted order. Each entry
                              also includes a 'caprieval_rank' attribute indicating
                              its rank based on the 'score'.
    """
    score_rankkey_values = [(k, v["score"]) for k, v in data.items()]
    score_rankkey_values.sort(key=lambda x: x[1])

    for i, k in enumerate(score_rankkey_values):
        data_idx, _ = k
        data[data_idx]["caprieval_rank"] = i + 1

    # Sort according to the sort key
    rankkey_values = [(k, v[sort_key]) for k, v in data.items()]
    rankkey_values.sort(
        key=lambda x: x[1],
        reverse=True if not sort_ascending else False,
    )

    _data = {}
    for i, (data_idx, _) in enumerate(rankkey_values):
        _data[i + 1] = data[data_idx]
    data = _data

    return _data


def extract_models_best_references(capri_objects: list[CAPRI]) -> list[CAPRI]:
    """Extract best reference for each input model.

    Same input models are combined and best reference is later found by
    sorting the CAPRI objects. Only the best performing CAPRI object is
    kept and returned.
    This step was implemented to handle comparisons against multiple refs.

    Parameters
    ----------
    capri_objects : list[CAPRI]
        List of CAPRI object.

    Returns
    -------
    selected_capri_objects : list[CAPRI]
        List of selected best CAPIR object for each model.
    """
    # Group results by models
    by_model_data: dict[int, dict[Path, CAPRI]] = {}
    for capri in capri_objects:
        model_data = by_model_data.setdefault(capri.identificator, [])
        model_data.append(capri)
    # Finds best performances for each model
    selected_capri_objects: list[CAPRI] = []
    # Loop over model referneces performances
    for references_perfs in by_model_data.values():
        # Sort them using built in __eq__ and __lt__ CAPRI methods
        sorted_perfs = sorted(references_perfs)
        # Select first on (best)
        best_perf = sorted_perfs[0]
        # Hold that guy
        selected_capri_objects.append(best_perf)
    return selected_capri_objects


def extract_data_from_capri_class(
    capri_objects: list[CAPRI],
    sort_key: str,
    sort_ascending: bool,
    output_fname: Path,
    add_reference_id: bool = False,
) -> Union[dict[int, ParamDict], None]:
    """Extracts data attributes from a list of CAPRI objects into a structured
    dictionary, optionally sorts the data based on a specified key, and writes
    the sorted data to a file.

    Parameters
    ----------
    capri_objects : list[CAPRI]
        List of CAPRI objects containing data attributes to be extracted.
    sort_key : str
        Key by which to sort the extracted data. Must correspond to a valid
        attribute in the CAPRI object (e.g., 'score', 'irmsd').
    sort_ascending : bool
        If True, sorts the data in ascending order based on the sort_key;
        if False, sorts in descending order.
    output_fname : Path
        Path to the output file where the sorted data will be written.
    add_reference_id : bool, optional
        Should the reference id be added to the capri table?, by default False

    Returns
    -------
    ranked_data : Union[dict[int, ParamDict], None]
        The sorted and structured data dictionary if successful,
        None if no data was processed.
    """
    # Retrieve data for each model
    data: dict[int, ParamDict] = {}
    for i, c in enumerate(capri_objects, start=1):
        data[i] = {
            "model": c.model,
            "md5": c.md5,
            "caprieval_rank": None,
            "score": c.score,
            "irmsd": c.irmsd,
            "fnat": c.fnat,
            "lrmsd": c.lrmsd,
            "ilrmsd": c.ilrmsd,
            "dockq": c.dockq,
            "rmsd": c.rmsd,
            "cluster_id": c.model.clt_id if c.model.clt_id else None,
            "cluster_ranking": c.model.clt_rank if c.model.clt_rank else None,
            "model-cluster_ranking": (
                c.model.clt_model_rank if c.model.clt_model_rank else None
            ),
        }
        if c.model.unw_energies is not None:
            data[i].update(c.model.unw_energies)
        if add_reference_id:
            data[i]["ref_id"] = c.ref_id
    # Sort models
    ranked_data = rank_according_to_score(
        data, sort_key=sort_key, sort_ascending=sort_ascending
    )
    if not ranked_data:
        # This means no files have been collected
        return
    else:
        write_nested_dic_to_file(data_dict=ranked_data, output_fname=output_fname)
        return ranked_data


def calc_stats(data: list) -> tuple[float, float]:
    """
    Calculate the mean and stdev.

    Parameters
    ----------
    data : list
        List of values.

    Returns
    -------
    mean : float
        Mean of the values.
    stdev : float
        Standard deviation of the values.
    """
    mean = np.mean(data)
    stdev = np.std(data)
    return mean, stdev


# Define dict types
CltData = dict[tuple[Optional[int], Union[int, str, None]], list[tuple[CAPRI, PDBFile]]]


def capri_cluster_analysis(
    capri_list: Iterable[CAPRI],
    model_list: Iterable[PDBFile],
    output_fname: FilePath,
    clt_threshold: int,
    sort_key: str,
    sort_ascending: bool,
    path: FilePath,
) -> None:
    """Consider the cluster results for the CAPRI evaluation."""
    capri_keys = ["irmsd", "fnat", "lrmsd", "dockq", "ilrmsd", "rmsd"]
    model_keys = ["air", "bsa", "desolv", "elec", "total", "vdw"]
    log.info(f"Rearranging cluster information into {output_fname}")
    # get the cluster data
    clt_data: CltData = dict(((m.clt_rank, m.clt_id), []) for m in model_list)

    # add models to each cluster
    for capri, model in zip(capri_list, model_list):
        clt_data[(model.clt_rank, model.clt_id)].append((capri, model))

    output_dic: dict[int, ParamDict] = {}

    for i, element in enumerate(clt_data):
        data: ParamDict = {}
        number_of_models_in_cluster = len(clt_data[element])
        # rank, cluster id, number of models in cluster
        data["cluster_rank"] = element[0]
        data["cluster_id"] = element[1]
        data["n"] = number_of_models_in_cluster
        if number_of_models_in_cluster < clt_threshold:
            # under-evaluated, the mean was divided by a value
            #  larger than the total number of models in the cluster
            data["under_eval"] = "yes"
        else:
            data["under_eval"] = "-"
        # score
        try:
            score_array = [e[1].score for e in clt_data[element][:clt_threshold]]
            data["score"], data["score_std"] = calc_stats(score_array)
        except KeyError:
            data["score"] = float("nan")
            data["score_std"] = float("nan")

        # capri keys
        for key in capri_keys:
            std_key = f"{key}_std"
            try:
                key_array = [vars(e[0])[key] for e in clt_data[element][:clt_threshold]]
                data[key], data[std_key] = calc_stats(key_array)
            except KeyError:
                data[key] = float("nan")
                data[std_key] = float("nan")

        # model keys
        for key in model_keys:
            std_key = f"{key}_std"
            if clt_data[element][0][1].unw_energies:
                try:
                    key_array = [
                        vars(e[1])["unw_energies"][key]
                        for e in clt_data[element][:clt_threshold]
                    ]
                    data[key], data[std_key] = calc_stats(key_array)
                except KeyError:
                    data[key] = float("nan")
                    data[std_key] = float("nan")

        output_dic[i] = data

    # Rank according to the score
    score_rankkey_values = [(key, v["score"]) for key, v in output_dic.items()]
    score_rankkey_values.sort(key=lambda x: x[1])
    for i, k in enumerate(score_rankkey_values):
        idx, _ = k
        output_dic[idx]["caprieval_rank"] = i + 1

    # Rank according to the sorting key
    rankkey_values = [(key, v[sort_key]) for key, v in output_dic.items()]
    rankkey_values.sort(
        key=lambda x: x[1],
        reverse=True if not sort_ascending else False,
    )

    _output_dic = {}
    for i, k in enumerate(rankkey_values):
        idx, _ = k
        _output_dic[i + 1] = output_dic[idx]
    output_dic = _output_dic

    output_fname = Path(path, output_fname)

    info_header = "#" * 40 + os.linesep
    info_header += "# `caprieval` cluster-based analysis" + os.linesep
    info_header += "#" + os.linesep
    info_header += f"# > sortby_key={sort_key}" + os.linesep
    info_header += f"# > sort_ascending={sort_ascending}" + os.linesep
    info_header += f"# > clt_threshold={clt_threshold}" + os.linesep
    info_header += "#" + os.linesep
    info_header += (
        "# NOTE: if under_eval=yes, it means that there were less models in"
        " a cluster than" + os.linesep
    )
    info_header += (
        "#    clt_threshold, thus these values were under " "evaluated." + os.linesep
    )
    info_header += (
        "#   You might need to tweak the value of clt_threshold or change"
        " some parameters" + os.linesep
    )
    info_header += "#    in `clustfcc` depending on your " "analysis." + os.linesep
    info_header += "#" + os.linesep
    info_header += "#" * 40

    if not data:
        # This means there were only "dummy" values
        return
    else:
        write_nested_dic_to_file(
            output_dic,
            output_fname,
            info_header=info_header,
        )


class CAPRIError(Exception):
    """Raised when something goes wrong with the CAPRI class."""

    def __init__(self, msg: str = "") -> None:
        self.msg = msg
        super().__init__(self.msg)


def dump_weights(order: int) -> None:
    sel_steps = get_module_steps_folders(Path(".."))
    cns_step = get_previous_cns_step(sel_steps=sel_steps, st_order=order)
    if cns_step:
        log.info(f"Found previous CNS step: {cns_step}")
        scoring_params_fname = save_scoring_weights(cns_step)
        log.info(f"Saved scoring weights to: {scoring_params_fname}")
    else:
        log.info("No previous CNS step found. Cannot save scoring weights.")


# # debug only
# def write_coord_dic(output_name, coord_dic):
#     """Add a dummy atom to a PDB file according to a list of coordinates."""
#     with open(output_name, "w") as fh:
#         for i, k in enumerate(coord_dic):
#             atom_num = f"{i+1}".rjust(4, " ")
#             chain, resnum, atom = k
#             resnum = int(resnum)
#             resnum = f"{resnum}".rjust(3, " ")
#             atom_name = f"{atom}".rjust(3, " ")
#             x, y, z = coord_dic[k]
#             dum_x = f"{x:.3f}".rjust(7, " ")
#             dum_y = f"{y:.3f}".rjust(7, " ")
#             dum_z = f"{z:.3f}".rjust(7, " ")
#             dummy_line = (
#                 f"ATOM   {atom_num} {atom_name}  DUM {chain} {resnum}   "
#                 f"  {dum_x} {dum_y} {dum_z}  1.00  1.00   "
#                 "        H  " + os.linesep
#                 )
#             fh.write(dummy_line)


# # debug only
# def write_coords(output_name, coor_list):
#     """Add a dummy atom to a PDB file according to a list of coordinates."""
#     with open(output_name, "w") as fh:
#         for i, dummy_coord in enumerate(coor_list):
#             atom_num = f"{i}".rjust(4, " ")
#             resnum = f"{i}".rjust(3, " ")
#             dum_x = f"{dummy_coord[0]:.3f}".rjust(7, " ")
#             dum_y = f"{dummy_coord[1]:.3f}".rjust(7, " ")
#             dum_z = f"{dummy_coord[2]:.3f}".rjust(7, " ")
#             dummy_line = (
#                 f"ATOM   {atom_num}  H   DUM X {resnum}   "
#                 f"  {dum_x} {dum_y} {dum_z}  1.00  1.00   "
#                 "        H  " + os.linesep
#                 )
#             fh.write(dummy_line)


# # debug only
# def write_pymol_viz(resdic):
#     """Write PyMol vizualitation."""
#     for k in resdic:
#         reslist = "+".join(map(str, resdic[k]))
#         cmd = f"sele {k}, chain {k} and resid {reslist}"
#         print(cmd)<|MERGE_RESOLUTION|>--- conflicted
+++ resolved
@@ -112,11 +112,8 @@
     cutoff: float = 5.0,
     numbering_dic: Optional[dict[str, dict[int, int]]] = None,
     model2ref_chain_dict: Optional[dict[str, str]] = None,
-<<<<<<< HEAD
-    ff: str = "aa"
-=======
+    ff: str = "aa",
     keep_hetatm: bool = False,
->>>>>>> b4c9e86d
 ) -> set[tuple]:
     """Load residue-based contacts.
 
@@ -126,13 +123,10 @@
         PDB file of the model to have its atoms identified
     cutoff : float, optional
         Cutoff distance for the interface identification.
-<<<<<<< HEAD
     ff : string
         Force-field information : aa (all-atom), martini2 or martini3
-=======
     keep_hetatm : bool
         Should HETATM coordinates be considered ? (default False)
->>>>>>> b4c9e86d
 
     Returns
     -------
@@ -253,15 +247,12 @@
             The cutoff distance for the intermolecular contacts.
         """
         # Identify reference interface
-<<<<<<< HEAD
-        ref_interface_resdic = self.identify_interface(self.reference, cutoff, self.ff)
-=======
         ref_interface_resdic = self.identify_interface(
             self.reference,
             cutoff,
+            self.ff,
             keep_hetatm=self.keep_hetatm,
             )
->>>>>>> b4c9e86d
 
         if len(ref_interface_resdic) == 0:
             log.warning("No reference interface found")
@@ -425,17 +416,14 @@
             The cutoff distance for the intermolecular contacts.
         """
         # Identify interface
-<<<<<<< HEAD
-        ref_interface_resdic = self.identify_interface(self.reference, cutoff, self.ff)
-=======
         ref_interface_resdic = self.identify_interface(
             self.reference,
             cutoff,
+            self.ff,
             keep_hetatm=self.keep_hetatm,
             )
->>>>>>> b4c9e86d
+
         # Load interface coordinates
-
         ref_int_coord_dic, _ = load_coords(
             self.reference,
             self.atoms,
@@ -538,15 +526,13 @@
         cutoff : float
             The cutoff distance for the intermolecular contacts.
         """
-<<<<<<< HEAD
-        ref_contacts = load_contacts(self.reference, cutoff, ff=self.ff)
-=======
         ref_contacts = load_contacts(
             self.reference,
             cutoff,
+            ff=self.ff,
             keep_hetatm=self.keep_hetatm,
             )
->>>>>>> b4c9e86d
+        
         if len(ref_contacts) != 0:
             try:
                 model_contacts = load_contacts(
@@ -554,11 +540,8 @@
                     cutoff,
                     numbering_dic=self.model2ref_numbering,  # type: ignore
                     model2ref_chain_dict=self.model2ref_chain_dict,  # type: ignore
-<<<<<<< HEAD
-                    ff=self.ff
-=======
+                    ff=self.ff,
                     keep_hetatm=self.keep_hetatm,
->>>>>>> b4c9e86d
                 )
             except ALIGNError as alignerror:
                 log.warning(alignerror)
@@ -756,11 +739,8 @@
     def identify_interface(
         pdb_f: PDBPath,
         cutoff: float = 5.0,
-<<<<<<< HEAD
         ff: str = "aa",
-=======
         keep_hetatm: bool = False,
->>>>>>> b4c9e86d
     ) -> dict[str, list[int]]:
         """Identify the interface.
 
@@ -770,13 +750,10 @@
             PDB file of the model to have its atoms identified
         cutoff : float, optional
             Cutoff distance for the interface identification.
-<<<<<<< HEAD
         ff : string
             Force-field information : aa (all-atom), martini2 or martini3
-=======
         keep_hetatm : bool
             Should HETATM coordinates be considered ? (default False)
->>>>>>> b4c9e86d
 
         Returns
         -------
@@ -787,11 +764,7 @@
             pdb_f = pdb_f.rel_path
 
         interface_resdic: dict[str, list[int]] = {}
-<<<<<<< HEAD
-        contacts = load_contacts(pdb_f, cutoff, ff=ff)
-=======
-        contacts = load_contacts(pdb_f, cutoff, keep_hetatm=keep_hetatm)
->>>>>>> b4c9e86d
+        contacts = load_contacts(pdb_f, cutoff, ff=ff, keep_hetatm=keep_hetatm)
 
         for contact in contacts:
             first_chain, first_resid, sec_chain, sec_resid = contact
