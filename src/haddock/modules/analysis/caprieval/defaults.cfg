<<<<<<< HEAD
reference_fname = ""
=======
# Which reference structure should be used
#  if empty will use the lowest scoring
reference = ""
# Either to calculate or not a metric
>>>>>>> a012f6ff
irmsd = true
fnat = true
lrmsd = true
ilrmsd = true
dockq = true
# Define cutoffs
irmsd_cutoff = 10.0
fnat_cutoff = 5.0
lrmsd_cutoff = 10.0
# Which chain represents receptor or ligand
receptor_chain = "A"
ligand_chain = "B"
# Which field should be used to rank the structures
rankby = "score"
rank_ascending = true
# How to sort the capri.tsv file
sortby = "score"
sort_ascending = true
# We can automatically determine the numbering relationship
#  between reference/model either via "sequence" alignment
#  or "structure"
alignment_method = "sequence"
lovoalign_exec = ""<|MERGE_RESOLUTION|>--- conflicted
+++ resolved
@@ -1,11 +1,7 @@
-<<<<<<< HEAD
-reference_fname = ""
-=======
 # Which reference structure should be used
 #  if empty will use the lowest scoring
-reference = ""
+reference_fname = ""
 # Either to calculate or not a metric
->>>>>>> a012f6ff
 irmsd = true
 fnat = true
 lrmsd = true
