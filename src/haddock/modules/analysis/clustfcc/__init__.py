"""Cluster modules with FCC."""
import os
from pathlib import Path

from fcc.scripts import calc_fcc_matrix, cluster_fcc
from typing import Any, Union
from haddock import FCC_path, log
from haddock.libs.libclust import (
    add_cluster_info,
    rank_clusters,
    write_structure_list,
    )
from haddock.libs.libparallel import Scheduler
from haddock.libs.libsubprocess import JobInputFirst
from haddock.modules import BaseHaddockModule, read_from_yaml_config
from haddock.modules.analysis.clustfcc.clustfcc import (
    get_cluster_centers,
    iterate_clustering,
    write_clusters,
    write_clustfcc_file,
    )


RECIPE_PATH = Path(__file__).resolve().parent
DEFAULT_CONFIG = Path(RECIPE_PATH, "defaults.yaml")


class HaddockModule(BaseHaddockModule):
    """HADDOCK3 module for clustering with FCC."""

    name = RECIPE_PATH.name

    def __init__(
        self, order: int, path: Path, initial_params: Union[Path, str] = DEFAULT_CONFIG
    ) -> None:
        super().__init__(order, path, initial_params)

    @classmethod
    def confirm_installation(cls) -> None:
        """Confirm if FCC is installed and available."""
        dcfg = read_from_yaml_config(DEFAULT_CONFIG)
        exec_path = Path(FCC_path, dcfg["executable"])

        if not os.access(exec_path, mode=os.F_OK):
            raise Exception(f"Required {str(exec_path)} file does not exist.")

        if not os.access(exec_path, mode=os.X_OK):
            raise Exception(f"Required {str(exec_path)} file is not executable")

        return

    def _run(self) -> None:
        """Execute module."""
        contact_executable = Path(FCC_path, self.params["executable"])

        # Get the models generated in previous step
        models_to_cluster = self.previous_io.retrieve_models(individualize=True)

        # Calculate the contacts for each model
        log.info("Calculating contacts")
        contact_jobs: list[JobInputFirst] = []
        for model in models_to_cluster:
            pdb_f = Path(model.rel_path)  # type: ignore
            contact_f = Path(model.file_name.replace(".pdb", ".con"))  # type: ignore
            job = JobInputFirst(
                pdb_f,
                contact_f,
                contact_executable,
                self.params["contact_distance_cutoff"],
            )
            contact_jobs.append(job)

        contact_engine = Scheduler(contact_jobs, ncores=self.params["ncores"])
        contact_engine.run()

        contact_file_l: list[str] = []
        not_found: list[str] = []
        for job in contact_jobs:
            if not job.output.exists():
                # NOTE: If there is no output, most likely the models are not in
                # contact there is no way of knowing how many models are not in
                # contact, it can be only one, or could be all of them.
                not_found.append(job.input.name)
                log.warning(f"Contact was not calculated for {job.input.name}")
            else:
                contact_file_l.append(str(job.output))

        if not_found:
            # No contacts were calculated, we cannot cluster
            self.finish_with_error("Several files were not generated:" f" {not_found}")

        log.info("Calculating the FCC matrix")
        parsed_contacts = calc_fcc_matrix.parse_contact_file(
            contact_file_l, False
        )  # noqa: E501

        # Imporant: matrix is a generator object, be careful with it
        matrix = calc_fcc_matrix.calculate_pairwise_matrix(
            parsed_contacts, False
        )  # noqa: E501

        # write the matrix to a file, so we can read it afterwards and don't
        #  need to reinvent the wheel handling this
        fcc_matrix_f = Path("fcc.matrix")
        with open(fcc_matrix_f, "w") as fh:
            for data in list(matrix):
                data_str = f"{data[0]} {data[1]} {data[2]:.2f} {data[3]:.3f}"
                data_str += os.linesep
                fh.write(data_str)
        fh.close()

        # Cluster
        log.info("Clustering...")
        pool = cluster_fcc.read_matrix(
            fcc_matrix_f,
            self.params["fraction_cutoff"],
            self.params["strictness"],
        )

<<<<<<< HEAD
        # iterate clustering until at least one cluster is found
        clusters, threshold = iterate_clustering(pool, self.params['threshold'])
        self.params['threshold'] = threshold

        # Prepare output and read the elements
        if clusters:
            # Write the clusters
            write_clusters(clusters)
            
            # Get the cluster centers
            clt_dic, clt_centers = get_cluster_centers(
                clusters,
                models_to_cluster
                )
            
            # ranking clusters
            score_dic, sorted_score_dic = rank_clusters(clt_dic, threshold)

            # Add this info to the models
            self.output_models = add_cluster_info(sorted_score_dic, clt_dic)
=======
        cluster_check = False
        while not cluster_check:
            for threshold in range(self.params["threshold"], 0, -1):
                log.info(f"Clustering with threshold={threshold}")
                _, clusters = cluster_fcc.cluster_elements(
                    pool,
                    threshold=threshold,
                )
                if not clusters:
                    log.info("[WARNING] No cluster was found, decreasing threshold!")
                else:
                    cluster_check = True
                    # pass the actual threshold back to the param dict
                    #  because it will be use in the detailed output
                    self.params["threshold"] = threshold
                    break
            if not cluster_check:
                # No cluster was obtained in any threshold
                cluster_check = True

        # Prepare output and read the elements
        clt_dic: dict[Any, Any] = {}
        if clusters:  # type: ignore
            # write the classic output file for compatibility reasons
            log.info("Saving output to cluster.out")
            cluster_out = Path("cluster.out")
            with open(cluster_out, "w") as fh:
                cluster_fcc.output_clusters(fh, clusters)
            fh.close()

            clt_centers = {}
            for clt in clusters:
                cluster_id = clt.name
                cluster_center_id = clt.center.name - 1
                cluster_center_pdb = models_to_cluster[cluster_center_id]

                clt_dic[cluster_id] = []
                clt_centers[cluster_id] = cluster_center_pdb
                clt_dic[cluster_id].append(cluster_center_pdb)

                for model in clt.members:
                    model_id = model.name
                    model_pdb = models_to_cluster[model_id - 1]
                    clt_dic[cluster_id].append(model_pdb)

            # Rank the clusters
            #  they are sorted by the topX (threshold) models in each cluster
            score_dic = {}
            for clt_id in clt_dic:
                score_l = [p.score for p in clt_dic[clt_id]]
                score_l.sort()
                denom = float(min(threshold, len(score_l)))  # type: ignore
                top4_score = sum(score_l[:threshold]) / denom  # type: ignore
                score_dic[clt_id] = top4_score

            sorted_score_dic = sorted(score_dic.items(), key=lambda k: k[1])

            # Add this info to the models
            self.output_models = []
            for cluster_rank, _e in enumerate(sorted_score_dic, start=1):
                cluster_id, _ = _e
                # sort the models by score
                clt_dic[cluster_id].sort()
                # rank the models
                for model_ranking, pdb in enumerate(clt_dic[cluster_id], start=1):
                    pdb.clt_id = cluster_id
                    pdb.clt_rank = cluster_rank
                    pdb.clt_model_rank = model_ranking
                    self.output_models.append(pdb)
>>>>>>> d28eb25c

            # Write unclustered structures
            write_structure_list(
                models_to_cluster, self.output_models, out_fname="clustfcc.tsv"  # type: ignore
            )

<<<<<<< HEAD
            write_clustfcc_file(
                clusters,
                clt_centers,
                clt_dic,
                self.params,
                sorted_score_dic
                )
=======
            # Prepare clustfcc.txt
            output_fname = Path("clustfcc.txt")
            output_str = f"### clustfcc output ###{os.linesep}"
            output_str += os.linesep
            output_str += f"Clustering parameters {os.linesep}"
            output_str += (
                "> contact_distance_cutoff="
                f"{self.params['contact_distance_cutoff']}A"
                f"{os.linesep}"
            )
            output_str += (
                f"> fraction_cutoff={self.params['fraction_cutoff']}" f"{os.linesep}"
            )
            output_str += f"> threshold={self.params['threshold']}{os.linesep}"
            output_str += f"> strictness={self.params['strictness']}{os.linesep}"
            output_str += os.linesep
            output_str += (
                "Note: Models marked with * represent the center of the cluster"
                f"{os.linesep}"
            )
            output_str += f"-----------------------------------------------{os.linesep}"
            output_str += os.linesep
            output_str += f"Total # of clusters: {len(clusters)}{os.linesep}"

            for cluster_rank, _e in enumerate(sorted_score_dic, start=1):
                cluster_id, _ = _e
                center_pdb = clt_centers[cluster_id]
                model_score_l = [(e.score, e) for e in clt_dic[cluster_id]]
                model_score_l.sort()
                subset_score_l = [e[0] for e in model_score_l][:threshold]
                top_mean_score = np.mean(subset_score_l)
                top_std = np.std(subset_score_l)
                output_str += (
                    f"{os.linesep}"
                    "-----------------------------------------------"
                    f"{os.linesep}"
                    f"Cluster {cluster_rank} (#{cluster_id}, "
                    f"n={len(model_score_l)}, "
                    f"top{threshold}_avg_score = {top_mean_score:.2f} "
                    f"+-{top_std:.2f})"
                    f"{os.linesep}"
                )
                output_str += os.linesep
                output_str += f"clt_rank\tmodel_name\tscore{os.linesep}"
                for model_ranking, element in enumerate(model_score_l, start=1):
                    score, pdb = element
                    if pdb.file_name == center_pdb.file_name:
                        output_str += (
                            f"{model_ranking}\t{pdb.file_name}\t{score:.2f}\t*"
                            f"{os.linesep}"
                        )
                    else:
                        output_str += (
                            f"{model_ranking}\t{pdb.file_name}\t{score:.2f}"
                            f"{os.linesep}"
                        )
            output_str += (
                "-----------------------------------------------" f"{os.linesep}"
            )

            log.info("Saving detailed output to clustfcc.txt")
            with open(output_fname, "w") as out_fh:
                out_fh.write(output_str)
>>>>>>> d28eb25c
        else:
            log.warning("No clusters were found")
            self.output_models = models_to_cluster  # type: ignore

        self.export_io_models()<|MERGE_RESOLUTION|>--- conflicted
+++ resolved
@@ -117,7 +117,6 @@
             self.params["strictness"],
         )
 
-<<<<<<< HEAD
         # iterate clustering until at least one cluster is found
         clusters, threshold = iterate_clustering(pool, self.params['threshold'])
         self.params['threshold'] = threshold
@@ -138,84 +137,12 @@
 
             # Add this info to the models
             self.output_models = add_cluster_info(sorted_score_dic, clt_dic)
-=======
-        cluster_check = False
-        while not cluster_check:
-            for threshold in range(self.params["threshold"], 0, -1):
-                log.info(f"Clustering with threshold={threshold}")
-                _, clusters = cluster_fcc.cluster_elements(
-                    pool,
-                    threshold=threshold,
-                )
-                if not clusters:
-                    log.info("[WARNING] No cluster was found, decreasing threshold!")
-                else:
-                    cluster_check = True
-                    # pass the actual threshold back to the param dict
-                    #  because it will be use in the detailed output
-                    self.params["threshold"] = threshold
-                    break
-            if not cluster_check:
-                # No cluster was obtained in any threshold
-                cluster_check = True
-
-        # Prepare output and read the elements
-        clt_dic: dict[Any, Any] = {}
-        if clusters:  # type: ignore
-            # write the classic output file for compatibility reasons
-            log.info("Saving output to cluster.out")
-            cluster_out = Path("cluster.out")
-            with open(cluster_out, "w") as fh:
-                cluster_fcc.output_clusters(fh, clusters)
-            fh.close()
-
-            clt_centers = {}
-            for clt in clusters:
-                cluster_id = clt.name
-                cluster_center_id = clt.center.name - 1
-                cluster_center_pdb = models_to_cluster[cluster_center_id]
-
-                clt_dic[cluster_id] = []
-                clt_centers[cluster_id] = cluster_center_pdb
-                clt_dic[cluster_id].append(cluster_center_pdb)
-
-                for model in clt.members:
-                    model_id = model.name
-                    model_pdb = models_to_cluster[model_id - 1]
-                    clt_dic[cluster_id].append(model_pdb)
-
-            # Rank the clusters
-            #  they are sorted by the topX (threshold) models in each cluster
-            score_dic = {}
-            for clt_id in clt_dic:
-                score_l = [p.score for p in clt_dic[clt_id]]
-                score_l.sort()
-                denom = float(min(threshold, len(score_l)))  # type: ignore
-                top4_score = sum(score_l[:threshold]) / denom  # type: ignore
-                score_dic[clt_id] = top4_score
-
-            sorted_score_dic = sorted(score_dic.items(), key=lambda k: k[1])
-
-            # Add this info to the models
-            self.output_models = []
-            for cluster_rank, _e in enumerate(sorted_score_dic, start=1):
-                cluster_id, _ = _e
-                # sort the models by score
-                clt_dic[cluster_id].sort()
-                # rank the models
-                for model_ranking, pdb in enumerate(clt_dic[cluster_id], start=1):
-                    pdb.clt_id = cluster_id
-                    pdb.clt_rank = cluster_rank
-                    pdb.clt_model_rank = model_ranking
-                    self.output_models.append(pdb)
->>>>>>> d28eb25c
 
             # Write unclustered structures
             write_structure_list(
                 models_to_cluster, self.output_models, out_fname="clustfcc.tsv"  # type: ignore
             )
 
-<<<<<<< HEAD
             write_clustfcc_file(
                 clusters,
                 clt_centers,
@@ -223,71 +150,6 @@
                 self.params,
                 sorted_score_dic
                 )
-=======
-            # Prepare clustfcc.txt
-            output_fname = Path("clustfcc.txt")
-            output_str = f"### clustfcc output ###{os.linesep}"
-            output_str += os.linesep
-            output_str += f"Clustering parameters {os.linesep}"
-            output_str += (
-                "> contact_distance_cutoff="
-                f"{self.params['contact_distance_cutoff']}A"
-                f"{os.linesep}"
-            )
-            output_str += (
-                f"> fraction_cutoff={self.params['fraction_cutoff']}" f"{os.linesep}"
-            )
-            output_str += f"> threshold={self.params['threshold']}{os.linesep}"
-            output_str += f"> strictness={self.params['strictness']}{os.linesep}"
-            output_str += os.linesep
-            output_str += (
-                "Note: Models marked with * represent the center of the cluster"
-                f"{os.linesep}"
-            )
-            output_str += f"-----------------------------------------------{os.linesep}"
-            output_str += os.linesep
-            output_str += f"Total # of clusters: {len(clusters)}{os.linesep}"
-
-            for cluster_rank, _e in enumerate(sorted_score_dic, start=1):
-                cluster_id, _ = _e
-                center_pdb = clt_centers[cluster_id]
-                model_score_l = [(e.score, e) for e in clt_dic[cluster_id]]
-                model_score_l.sort()
-                subset_score_l = [e[0] for e in model_score_l][:threshold]
-                top_mean_score = np.mean(subset_score_l)
-                top_std = np.std(subset_score_l)
-                output_str += (
-                    f"{os.linesep}"
-                    "-----------------------------------------------"
-                    f"{os.linesep}"
-                    f"Cluster {cluster_rank} (#{cluster_id}, "
-                    f"n={len(model_score_l)}, "
-                    f"top{threshold}_avg_score = {top_mean_score:.2f} "
-                    f"+-{top_std:.2f})"
-                    f"{os.linesep}"
-                )
-                output_str += os.linesep
-                output_str += f"clt_rank\tmodel_name\tscore{os.linesep}"
-                for model_ranking, element in enumerate(model_score_l, start=1):
-                    score, pdb = element
-                    if pdb.file_name == center_pdb.file_name:
-                        output_str += (
-                            f"{model_ranking}\t{pdb.file_name}\t{score:.2f}\t*"
-                            f"{os.linesep}"
-                        )
-                    else:
-                        output_str += (
-                            f"{model_ranking}\t{pdb.file_name}\t{score:.2f}"
-                            f"{os.linesep}"
-                        )
-            output_str += (
-                "-----------------------------------------------" f"{os.linesep}"
-            )
-
-            log.info("Saving detailed output to clustfcc.txt")
-            with open(output_fname, "w") as out_fh:
-                out_fh.write(output_str)
->>>>>>> d28eb25c
         else:
             log.warning("No clusters were found")
             self.output_models = models_to_cluster  # type: ignore
