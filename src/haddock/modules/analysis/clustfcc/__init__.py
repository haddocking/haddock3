--- conflicted
+++ resolved
@@ -23,13 +23,9 @@
     def run(self, **params):
         logger.info("Running [clustfcc] module")
 
-<<<<<<< HEAD
         super().run(params)
 
         contact_executable = Path(FCC_path, self.params['executable'])
-=======
-        contact_executable = Path(FCC_path, self.defaults['params']['executable'])
->>>>>>> 1e182773
 
         # Get the models generated in previous step
         models_to_cluster = [p for p in self.previous_io.output if p.file_type == Format.PDB]
