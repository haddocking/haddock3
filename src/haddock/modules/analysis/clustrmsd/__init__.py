"""
RMSD clustering module.

This module takes in input the RMSD matrix calculated in the previous step and
performs a hierarchical clustering procedure on it, leveraging `scipy routines`_
for this purpose.

Essentially, the procedure amounts at lumping the input models in a
progressively coarser hierarchy of clusters, called the dendrogram.

Four parameters can be defined in this context:

* `linkage`: governs the way clusters are merged together in the creation of
  the dendrogram
* `criterion`: defines the prescription to cut the dendrogram and obtain the
  desired clusters
* `tolerance`:
    * if `criterion` is ``maxclust``, this is the number of desired
      clusters.
    * if `criterion` is ``distance``, it must be the value of
      distance that separates distinct clusters.

  If not specified, the default is calculated either as the total number of
  models divided by four (`maxclust`) or as the average of the dendrogram height
  (`distance`)
* `threshold` : analogously to the `clustfcc` module, it is the minimum number
  of models that should be present in a cluster to consider it

This module passes the path to the RMSD matrix is to the next step of the
workflow through the `rmsd_matrix.json` file, thus allowing to execute several
`clustrmsd` modules (possibly with different parameters) on the same RMSD
matrix.

.. _scipy routines: https://docs.scipy.org/doc/scipy/reference/cluster.hierarchy.html
"""  # noqa: E501
from pathlib import Path

import numpy as np

from haddock import log
<<<<<<< HEAD
from haddock.libs.libclust import (
    add_cluster_info,
    rank_clusters,
    write_structure_list,
    )
=======

# from haddock.core.typing import FilePath
from haddock.libs.libclust import write_structure_list
>>>>>>> d28eb25c
from haddock.libs.libontology import ModuleIO
from haddock.modules import BaseHaddockModule
from haddock.modules.analysis.clustrmsd.clustrmsd import (
    get_clusters,
    get_dendrogram,
    iterate_threshold,
    read_matrix,
<<<<<<< HEAD
    write_clusters,
    write_clustrmsd_file,
    )
=======
)
from typing import Union
>>>>>>> d28eb25c


RECIPE_PATH = Path(__file__).resolve().parent
DEFAULT_CONFIG = Path(RECIPE_PATH, "defaults.yaml")


class HaddockModule(BaseHaddockModule):
    """HADDOCK3 module for clustering with RMSD."""

    name = RECIPE_PATH.name

    def __init__(
        self, order: int, path: Path, initial_params: Union[Path, str] = DEFAULT_CONFIG
    ) -> None:
        super().__init__(order, path, initial_params)

        self.matrix_json = self._load_previous_io("rmsd_matrix.json")

    @classmethod
    def confirm_installation(cls) -> None:
        """Confirm if contact executable is compiled."""
        return

    def _run(self) -> None:
        """Execute module."""
        # Get the models generated in previous step
        models = self.previous_io.retrieve_models()

        # Cluster
<<<<<<< HEAD
        rmsd_matrix = read_matrix(
            self.matrix_json.input[0]
            )
                
=======
        rmsd_matrix = read_matrix(self.matrix_json.input[0])
        # loading parameters
        linkage_type = self.params["linkage"]
        crit = self.params["criterion"]
        threshold = self.params["threshold"]

>>>>>>> d28eb25c
        # getting clusters_list
        dendrogram = get_dendrogram(rmsd_matrix, self.params["linkage"])
        # setting tolerance
        tol: Union[float, int]
        if np.isnan(self.params["tolerance"]):
            self.log("tolerance is not defined")
            if self.params['criterion'] == "maxclust":
                tol = max(len(models) // 4 + 1, 2)
            else:
                tol = np.mean(dendrogram[:, 2])
            self.log(f"Setting tolerance to {tol:.2f} for criterion {self.params['criterion']}")  # noqa: E501
        else:
            if self.params['criterion'] == "maxclust":
                tol = int(self.params["tolerance"])
            elif self.params['criterion'] == "distance":
                tol = float(self.params["tolerance"])
            else:
                raise Exception(
                    f"unknown criterion {self.params['criterion']}"
                    )
        log.info(f"tolerance {tol}")
        self.params["tolerance"] = tol
        cluster_arr = get_clusters(
            dendrogram,
            self.params["tolerance"],
            self.params["criterion"]
            )

        # when crit == distance, apply clustering threshold
        if self.params['criterion'] == "distance":
            cluster_arr, threshold = iterate_threshold(
                cluster_arr,
                self.params['threshold']
                )
            self.params['threshold'] = threshold

        # print clusters
        unq_clusters = np.unique(cluster_arr)  # contains -1 (unclustered)
        clusters = [c for c in unq_clusters if c != -1]
        log.info(f"clusters = {clusters}")
<<<<<<< HEAD
        
        out_filename = Path('cluster.out')
        clt_dic, cluster_centers = write_clusters(
            clusters,
            cluster_arr,
            models,
            rmsd_matrix,
            out_filename,
            centers=True
            )

        # ranking clusters
        score_dic, sorted_score_dic = rank_clusters(
            clt_dic,
            self.params['threshold']
            )

        self.output_models = add_cluster_info(sorted_score_dic, clt_dic)
        
=======

        # initialising cluster centers
        n_obs = len(cluster_arr)
        cluster_centers = {}
        # preparing output
        clt_dic = {}
        log.info("Saving output to cluster.out")
        cluster_out = Path("cluster.out")
        with open(cluster_out, "w") as fh:
            for cl_id in clusters:
                if cl_id != -1:
                    npw = np.where(cluster_arr == cl_id)[0]
                    clt_dic[cl_id] = [models[n] for n in npw]
                    fh.write(f"Cluster {cl_id} -> ")
                    clt_center = get_cluster_center(npw, n_obs, rmsd_matrix)
                    cluster_centers[cl_id] = models[clt_center].file_name  # type: ignore
                    for el in npw[:-1]:
                        fh.write(f"{el + 1} ")
                    fh.write(f"{npw[-1] + 1}")
                    fh.write(os.linesep)
        # rank the clusters
        score_dic = {}
        for clt_id in clt_dic:
            score_l = [p.score for p in clt_dic[clt_id]]
            score_l.sort()
            denom = float(min(threshold, len(score_l)))
            top4_score = sum(score_l[:threshold]) / denom
            score_dic[clt_id] = top4_score

        sorted_score_dic = sorted(score_dic.items(), key=lambda k: k[1])

        # Add this info to the models
        self.output_models = []
        for cluster_rank, _e in enumerate(sorted_score_dic, start=1):
            cluster_id, _ = _e
            # sort the models by score
            clt_dic[cluster_id].sort()
            # rank the models
            for model_ranking, pdb in enumerate(clt_dic[cluster_id], start=1):
                pdb.clt_id = int(cluster_id)
                pdb.clt_rank = cluster_rank
                pdb.clt_model_rank = model_ranking
                self.output_models.append(pdb)

>>>>>>> d28eb25c
        # Write unclustered structures
        write_structure_list(models, self.output_models, out_fname="clustrmsd.tsv")  # type: ignore

<<<<<<< HEAD
        write_clustrmsd_file(
            clusters,
            clt_dic,
            cluster_centers,
            score_dic,
            sorted_score_dic,
            self.params
            )
=======
        # Prepare clustrmsd.txt
        output_fname = Path("clustrmsd.txt")
        output_str = f"### clustrmsd output ###{os.linesep}"
        output_str += os.linesep
        output_str += f"Clustering parameters {os.linesep}"
        output_str += f"> linkage_type={linkage_type}{os.linesep}"
        output_str += f"> criterion={crit}{os.linesep}"
        output_str += f"> tolerance={tol:.2f}{os.linesep}"
        output_str += f"> threshold={threshold}{os.linesep}"
        output_str += os.linesep

        output_str += f"-----------------------------------------------{os.linesep}"
        output_str += os.linesep
        output_str += f"Total # of clusters: {len(clusters)}{os.linesep}"
        for cluster_rank, _e in enumerate(sorted_score_dic, start=1):
            cluster_id, _ = _e

            model_score_l = [(e.score, e) for e in clt_dic[cluster_id]]
            model_score_l.sort()
            top_score = score_dic[cluster_id]

            output_str += (
                f"{os.linesep}"
                "-----------------------------------------------"
                f"{os.linesep}"
                f"Cluster {cluster_rank} (#{cluster_id}, "
                f"n={len(model_score_l)}, "
                f"top{threshold}_avg_score = {top_score:.2f})"
                f"{os.linesep}"
            )
            output_str += os.linesep
            output_str += f"clt_rank\tmodel_name\tscore{os.linesep}"
            for model_ranking, element in enumerate(model_score_l, start=1):
                score, pdb = element
                # is the model the cluster center?
                if pdb.file_name == cluster_centers[cluster_id]:
                    output_str += (
                        f"{model_ranking}\t{pdb.file_name}\t{score:.2f}\t*"
                        f"{os.linesep}"
                    )
                else:
                    output_str += (
                        f"{model_ranking}\t{pdb.file_name}\t{score:.2f}" f"{os.linesep}"
                    )
        output_str += "-----------------------------------------------" f"{os.linesep}"
        log.info("Saving detailed output to clustrmsd.txt")
        with open(output_fname, "w") as out_fh:
            out_fh.write(output_str)
>>>>>>> d28eb25c

        self.export_io_models()
        # sending matrix to next step of the workflow
        matrix_io = ModuleIO()
        matrix_io.add(self.matrix_json.input[0])
        matrix_io.save(filename="rmsd_matrix.json")<|MERGE_RESOLUTION|>--- conflicted
+++ resolved
@@ -38,17 +38,11 @@
 import numpy as np
 
 from haddock import log
-<<<<<<< HEAD
 from haddock.libs.libclust import (
     add_cluster_info,
     rank_clusters,
     write_structure_list,
     )
-=======
-
-# from haddock.core.typing import FilePath
-from haddock.libs.libclust import write_structure_list
->>>>>>> d28eb25c
 from haddock.libs.libontology import ModuleIO
 from haddock.modules import BaseHaddockModule
 from haddock.modules.analysis.clustrmsd.clustrmsd import (
@@ -56,15 +50,10 @@
     get_dendrogram,
     iterate_threshold,
     read_matrix,
-<<<<<<< HEAD
     write_clusters,
     write_clustrmsd_file,
     )
-=======
-)
 from typing import Union
->>>>>>> d28eb25c
-
 
 RECIPE_PATH = Path(__file__).resolve().parent
 DEFAULT_CONFIG = Path(RECIPE_PATH, "defaults.yaml")
@@ -93,19 +82,12 @@
         models = self.previous_io.retrieve_models()
 
         # Cluster
-<<<<<<< HEAD
-        rmsd_matrix = read_matrix(
-            self.matrix_json.input[0]
-            )
-                
-=======
         rmsd_matrix = read_matrix(self.matrix_json.input[0])
         # loading parameters
         linkage_type = self.params["linkage"]
         crit = self.params["criterion"]
         threshold = self.params["threshold"]
 
->>>>>>> d28eb25c
         # getting clusters_list
         dendrogram = get_dendrogram(rmsd_matrix, self.params["linkage"])
         # setting tolerance
@@ -146,7 +128,6 @@
         unq_clusters = np.unique(cluster_arr)  # contains -1 (unclustered)
         clusters = [c for c in unq_clusters if c != -1]
         log.info(f"clusters = {clusters}")
-<<<<<<< HEAD
         
         out_filename = Path('cluster.out')
         clt_dic, cluster_centers = write_clusters(
@@ -166,56 +147,9 @@
 
         self.output_models = add_cluster_info(sorted_score_dic, clt_dic)
         
-=======
-
-        # initialising cluster centers
-        n_obs = len(cluster_arr)
-        cluster_centers = {}
-        # preparing output
-        clt_dic = {}
-        log.info("Saving output to cluster.out")
-        cluster_out = Path("cluster.out")
-        with open(cluster_out, "w") as fh:
-            for cl_id in clusters:
-                if cl_id != -1:
-                    npw = np.where(cluster_arr == cl_id)[0]
-                    clt_dic[cl_id] = [models[n] for n in npw]
-                    fh.write(f"Cluster {cl_id} -> ")
-                    clt_center = get_cluster_center(npw, n_obs, rmsd_matrix)
-                    cluster_centers[cl_id] = models[clt_center].file_name  # type: ignore
-                    for el in npw[:-1]:
-                        fh.write(f"{el + 1} ")
-                    fh.write(f"{npw[-1] + 1}")
-                    fh.write(os.linesep)
-        # rank the clusters
-        score_dic = {}
-        for clt_id in clt_dic:
-            score_l = [p.score for p in clt_dic[clt_id]]
-            score_l.sort()
-            denom = float(min(threshold, len(score_l)))
-            top4_score = sum(score_l[:threshold]) / denom
-            score_dic[clt_id] = top4_score
-
-        sorted_score_dic = sorted(score_dic.items(), key=lambda k: k[1])
-
-        # Add this info to the models
-        self.output_models = []
-        for cluster_rank, _e in enumerate(sorted_score_dic, start=1):
-            cluster_id, _ = _e
-            # sort the models by score
-            clt_dic[cluster_id].sort()
-            # rank the models
-            for model_ranking, pdb in enumerate(clt_dic[cluster_id], start=1):
-                pdb.clt_id = int(cluster_id)
-                pdb.clt_rank = cluster_rank
-                pdb.clt_model_rank = model_ranking
-                self.output_models.append(pdb)
-
->>>>>>> d28eb25c
         # Write unclustered structures
         write_structure_list(models, self.output_models, out_fname="clustrmsd.tsv")  # type: ignore
 
-<<<<<<< HEAD
         write_clustrmsd_file(
             clusters,
             clt_dic,
@@ -224,56 +158,6 @@
             sorted_score_dic,
             self.params
             )
-=======
-        # Prepare clustrmsd.txt
-        output_fname = Path("clustrmsd.txt")
-        output_str = f"### clustrmsd output ###{os.linesep}"
-        output_str += os.linesep
-        output_str += f"Clustering parameters {os.linesep}"
-        output_str += f"> linkage_type={linkage_type}{os.linesep}"
-        output_str += f"> criterion={crit}{os.linesep}"
-        output_str += f"> tolerance={tol:.2f}{os.linesep}"
-        output_str += f"> threshold={threshold}{os.linesep}"
-        output_str += os.linesep
-
-        output_str += f"-----------------------------------------------{os.linesep}"
-        output_str += os.linesep
-        output_str += f"Total # of clusters: {len(clusters)}{os.linesep}"
-        for cluster_rank, _e in enumerate(sorted_score_dic, start=1):
-            cluster_id, _ = _e
-
-            model_score_l = [(e.score, e) for e in clt_dic[cluster_id]]
-            model_score_l.sort()
-            top_score = score_dic[cluster_id]
-
-            output_str += (
-                f"{os.linesep}"
-                "-----------------------------------------------"
-                f"{os.linesep}"
-                f"Cluster {cluster_rank} (#{cluster_id}, "
-                f"n={len(model_score_l)}, "
-                f"top{threshold}_avg_score = {top_score:.2f})"
-                f"{os.linesep}"
-            )
-            output_str += os.linesep
-            output_str += f"clt_rank\tmodel_name\tscore{os.linesep}"
-            for model_ranking, element in enumerate(model_score_l, start=1):
-                score, pdb = element
-                # is the model the cluster center?
-                if pdb.file_name == cluster_centers[cluster_id]:
-                    output_str += (
-                        f"{model_ranking}\t{pdb.file_name}\t{score:.2f}\t*"
-                        f"{os.linesep}"
-                    )
-                else:
-                    output_str += (
-                        f"{model_ranking}\t{pdb.file_name}\t{score:.2f}" f"{os.linesep}"
-                    )
-        output_str += "-----------------------------------------------" f"{os.linesep}"
-        log.info("Saving detailed output to clustrmsd.txt")
-        with open(output_fname, "w") as out_fh:
-            out_fh.write(output_str)
->>>>>>> d28eb25c
 
         self.export_io_models()
         # sending matrix to next step of the workflow
