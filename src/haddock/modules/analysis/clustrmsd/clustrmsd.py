--- conflicted
+++ resolved
@@ -9,7 +9,6 @@
 from haddock.libs.libontology import RMSDFile
 
 
-<<<<<<< HEAD
 def get_matrix_path(rmsd_matrix: RMSDFile) -> Path:
     """From an RMSDFile object returns the rmsd matrix path.
 
@@ -33,7 +32,8 @@
         raise TypeError(err)
     matrix_fpath = Path(rmsd_matrix.path, rmsd_matrix.file_name)
     return matrix_fpath
-=======
+
+
 def write_clusters(clusters, cluster_arr, models, rmsd_matrix, out_filename="cluster.out", centers=False):  # noqa: E501
     """
     Write the clusters to a file.
@@ -86,7 +86,6 @@
                 fh.write(os.linesep)
 
     return clt_dic, cluster_centers
->>>>>>> 7c1d16aa
 
 
 def read_matrix(rmsd_matrix: RMSDFile) -> np.ndarray:
@@ -277,9 +276,6 @@
             intra_cl_distances[npw[m_idx]] += rmsd_matrix[pairs[pair_idx]]
             intra_cl_distances[npws[pair_idx]] += rmsd_matrix[pairs[pair_idx]]
     cluster_center = min(intra_cl_distances, key=intra_cl_distances.get)  # type: ignore  # noqa : E501
-<<<<<<< HEAD
-    return cluster_center
-=======
     return cluster_center
 
 
@@ -359,5 +355,4 @@
         f"{os.linesep}")
     log.info('Saving detailed output to clustrmsd.txt')
     with open(output_fname, 'w') as out_fh:
-        out_fh.write(output_str)
->>>>>>> 7c1d16aa
+        out_fh.write(output_str)