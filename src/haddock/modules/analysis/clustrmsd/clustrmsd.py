--- conflicted
+++ resolved
@@ -385,7 +385,6 @@
     
     # delete -1 from sorted_clusters if present
     sorted_clusters = sorted_clusters[sorted_clusters != -1]
-<<<<<<< HEAD
     clusters = []
     # for every element of sorted_clusters I want to assign a new ID
     # to the elements of cluster_arr that match the order of sorted_clusters
@@ -398,12 +397,4 @@
     for i, c in enumerate(sorted_clusters):
         clusters.append(i + 1)
         cluster_arr[index_dict[c]] = i + 1
-=======
-    for c in sorted_clusters:
-        cluster_arr[cluster_arr == c] = -c
-    clusters = []
-    for ci, c in enumerate(sorted_clusters, start=1):
-        clusters.append(ci)
-        cluster_arr[cluster_arr == -c] = ci
->>>>>>> c386d825
     return clusters, cluster_arr