"""HADDOCK3 rigid-body docking module"""
import logging
from os import linesep
from pathlib import Path
from haddock.gear.haddockmodel import HaddockModel
from haddock.modules import BaseHaddockModule
<<<<<<< HEAD
from haddock.libs.libsubprocess import CNSJob
=======
from haddock.engine import CNSJob, Engine
>>>>>>> 885915ce
from haddock.cns.util import generate_default_header, load_ambig
from haddock.cns.util import load_workflow_params, prepare_multiple_input
from haddock.libs.libparallel import Scheduler
from haddock.ontology import Format, ModuleIO, PDBFile


logger = logging.getLogger(__name__)

RECIPE_PATH = Path(__file__).resolve().parent
DEFAULT_CONFIG = Path(RECIPE_PATH, "defaults.toml")


def generate_flexref(identifier, input_file, step_path, recipe_str, defaults, ambig=None):
    """Generate the .inp file that will run the docking."""
    # prepare the CNS header that will read the input

    # read the default parameters
    default_params = load_workflow_params(defaults)
    param, top, link, topology_protonation, \
        trans_vec, tensor, scatter, \
        axis, water_box = generate_default_header()

    # for element in input_files:
    pdb = Path(input_file.path, input_file.file_name)
    psf_list = []
    for psf in input_file.topology:
        psf_list.append(Path(psf.path, psf.file_name))

    # pdb_list.append(str(pdb))
    # psf_list.append(str(psf))

    input_str = prepare_multiple_input([pdb], psf_list)

    if ambig:
        ambig_str = load_ambig(ambig)
    else:
        ambig_str = ""

    output_pdb_filename = step_path / f'flexref_{identifier}.pdb'
    output = f"{linesep}! Output structure{linesep}"
    output += (f"eval ($output_pdb_filename="
               f" \"{output_pdb_filename}\"){linesep}")
    inp = default_params + param + top + input_str + output \
        + topology_protonation + ambig_str + recipe_str

    inp_file = step_path / f'flexref_{identifier}.inp'
    with open(inp_file, 'w') as fh:
        fh.write(inp)

    return inp_file


class HaddockModule(BaseHaddockModule):

    def __init__(self, order, path, initial_params=DEFAULT_CONFIG):
        cns_script = RECIPE_PATH / "cns" / "flexref.cns"
        super().__init__(order, path, initial_params, cns_script)

    def run(self, **params):
        logger.info("Running [flexref] module")

        super().run(params)

        # Pool of jobs to be executed by the CNS engine
        jobs = []

        # Get the models generated in previous step
        models_to_refine = [p for p in self.previous_io.output if p.file_type == Format.PDB]

        first_model = models_to_refine[0]
        topologies = first_model.topology

        weights = {'vdw': 1.0, 'elec': 1.0, 'desol': 1, 'air': 0.1, 'bsa': -0.01}

        refined_structure_list = []
        for idx, model in enumerate(models_to_refine):
            inp_file = generate_flexref(
                idx,
                model,
                self.path,
                self.recipe_str,
                self.params,
                ambig=params.get('ambig', None),
                )

            out_file = self.path / f"flexref_{idx}.out"
            structure_file = self.path / f"flexref_{idx}.pdb"
            refined_structure_list.append(structure_file)

            job = CNSJob(inp_file, out_file, cns_folder=self.cns_folder_path)

            jobs.append(job)

        # Run CNS engine
        logger.info(f"Running CNS engine with {len(jobs)} jobs")
<<<<<<< HEAD
        engine = Scheduler(jobs)
=======
        engine = Engine(jobs)
>>>>>>> 885915ce
        engine.run()
        logger.info("CNS engine has finished")

        # Check for generated output, fail it not all expected files are found
        expected = []
        not_found = []
        for model in refined_structure_list:
            if not model.exists():
                not_found.append(model.name)

            haddock_score = HaddockModel(model).calc_haddock_score(**weights)

            pdb = PDBFile(model, path=self.path)
            pdb.topology = topologies
            pdb.score = haddock_score
            expected.append(pdb)
        if not_found:
            self.finish_with_error("Several files were not generated:"
                                   f" {not_found}")

        # Save module information
        io = ModuleIO()
        io.add(refined_structure_list)
        io.add(expected, "o")
        io.save(self.path)<|MERGE_RESOLUTION|>--- conflicted
+++ resolved
@@ -4,11 +4,7 @@
 from pathlib import Path
 from haddock.gear.haddockmodel import HaddockModel
 from haddock.modules import BaseHaddockModule
-<<<<<<< HEAD
 from haddock.libs.libsubprocess import CNSJob
-=======
-from haddock.engine import CNSJob, Engine
->>>>>>> 885915ce
 from haddock.cns.util import generate_default_header, load_ambig
 from haddock.cns.util import load_workflow_params, prepare_multiple_input
 from haddock.libs.libparallel import Scheduler
@@ -104,11 +100,7 @@
 
         # Run CNS engine
         logger.info(f"Running CNS engine with {len(jobs)} jobs")
-<<<<<<< HEAD
         engine = Scheduler(jobs)
-=======
-        engine = Engine(jobs)
->>>>>>> 885915ce
         engine.run()
         logger.info("CNS engine has finished")
 
