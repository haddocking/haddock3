--- conflicted
+++ resolved
@@ -4,11 +4,7 @@
 
 from pathlib import Path
 
-<<<<<<< HEAD
 from haddock import log
-from haddock.core.defaults import NUM_CORES
-=======
->>>>>>> 8028ade9
 from haddock.libs import libpdb
 from haddock.libs.libontology import Format, ModuleIO, PDBFile
 from haddock.libs.libutil import check_subprocess
