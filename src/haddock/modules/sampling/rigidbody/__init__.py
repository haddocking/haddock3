--- conflicted
+++ resolved
@@ -121,12 +121,7 @@
             if not model.exists():
                 not_found.append(model.name)
 
-<<<<<<< HEAD
-            haddock_score = \
-                HaddockModel(model).calc_haddock_score(**weights)
-=======
             haddock_score = HaddockModel(model).calc_haddock_score(**weights)
->>>>>>> e1bb9ef1
 
             pdb = PDBFile(model, path=self.path)
             pdb.score = haddock_score
