--- conflicted
+++ resolved
@@ -66,18 +66,10 @@
         pdb_interfaces_scores: dict[tuple[Any, Any, Any], dict[str, dict[str, float]]] = {}  # noqa : E501
         # Loop over models to recover interfaces
         for pdb in self.output_models:
-<<<<<<< HEAD
             # if the pdb does not exist, skip
             if not Path(pdb.file_name).exists():
                 continue
-            interfaces_scores = self.read_per_intreface_scores(pdb)
-=======
-            # Try to read pdb file and extract scores
-            try:
-                interfaces_scores = self.read_per_interface_scores(pdb)
-            except FileNotFoundError:
-                continue
->>>>>>> ecd4e05d
+            interfaces_scores = self.read_per_interface_scores(pdb)
             reversed_interfaces_scores = {}
 
             # Hold list of interfaces
