"""HADDOCK3 modules to score models."""
import pandas as pd

from haddock.core.typing import FilePath
from haddock.modules.base_cns_module import BaseCNSModule
from haddock.modules import BaseHaddockModule


class ScoringModule(BaseHaddockModule):
    """Parent class for Scoring modules."""

    def output(
            self,
            output_fname: FilePath,
            sep: str = "\t",
            ascending_sort: bool = True,
            ) -> None:
        r"""Save the output in comprehensive tables.

        Parameters
        ----------
        output_fname : FilePath
            Path to the file where to write scoring data.
        sep : str, optional
<<<<<<< HEAD
            Charater used as separator in file, by default "\t"
=======
            Character used as separator in file, by default "\t"
>>>>>>> 56ed35f6
        ascending_sort : bool, optional
            Should the data be sorted in ascending order, by default True
        """
        # saves scoring data
        sc_data = []
        for pdb in self.output_models:
            sc_data.append([pdb.file_name, pdb.ori_name, pdb.md5, pdb.score])
        
        # converts to pandas dataframe and sorts by score
        df_columns = ["structure", "original_name", "md5", "score"]
        df_sc = pd.DataFrame(sc_data, columns=df_columns)
        df_sc_sorted = df_sc.sort_values(by="score", ascending=ascending_sort)
        # writes to disk
        df_sc_sorted.to_csv(output_fname, sep=sep, index=False, na_rep="None")

        return


class CNSScoringModule(BaseCNSModule, ScoringModule):
    """Parent class for CNS Scoring modules."""<|MERGE_RESOLUTION|>--- conflicted
+++ resolved
@@ -22,11 +22,7 @@
         output_fname : FilePath
             Path to the file where to write scoring data.
         sep : str, optional
-<<<<<<< HEAD
-            Charater used as separator in file, by default "\t"
-=======
             Character used as separator in file, by default "\t"
->>>>>>> 56ed35f6
         ascending_sort : bool, optional
             Should the data be sorted in ascending order, by default True
         """
