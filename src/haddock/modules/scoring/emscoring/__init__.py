"""EM scoring module.

<<<<<<< HEAD
This module performs energy minimization and scoring of the models generated
in the previous step of the workflow.
Note that no restraints (AIRs) are applied during this step.
=======
This module performs energy minimization and scoring of the models generated in
the previous step of the workflow. No restraints are applied during this step.
>>>>>>> 6f89a3db
"""
from pathlib import Path

from haddock.core.typing import FilePath
from haddock.gear.haddockmodel import HaddockModel
from haddock.libs.libcns import prepare_cns_input, prepare_expected_pdb
from haddock.libs.libsubprocess import CNSJob
from haddock.modules import get_engine
from haddock.modules.scoring import CNSScoringModule


RECIPE_PATH = Path(__file__).resolve().parent
DEFAULT_CONFIG = Path(RECIPE_PATH, "defaults.yaml")


class HaddockModule(CNSScoringModule):
    """HADDOCK3 module to perform energy minimization scoring."""

    name = RECIPE_PATH.name

    def __init__(self,
                 order: int,
                 path: Path,
                 initial_params: FilePath = DEFAULT_CONFIG) -> None:
        cns_script = Path(RECIPE_PATH, "cns", "emscoring.cns")
        super().__init__(order, path, initial_params, cns_script=cns_script)

    @classmethod
    def confirm_installation(cls) -> None:
        """Confirm module is installed."""
        return

    def _run(self) -> None:
        """Execute module."""
        # Pool of jobs to be executed by the CNS engine
        jobs: list[CNSJob] = []

        try:
            models_to_score = self.previous_io.retrieve_models(
                individualize=True
                )
        except Exception as e:
            self.finish_with_error(e)

        self.output_models = []
        for model_num, model in enumerate(models_to_score, start=1):
            scoring_inp = prepare_cns_input(
                model_num,
                model,
                self.path,
                self.recipe_str,
                self.params,
                "emscoring",
                native_segid=True)

            scoring_out = f"emscoring_{model_num}.out"

            # create the expected PDBobject
            expected_pdb = prepare_expected_pdb(
                model, model_num, ".", "emscoring"
                )
            # fill the ori_name field of expected_pdb
            expected_pdb.ori_name = model.file_name
            expected_pdb.md5 = model.md5
            expected_pdb.restr_fname = model.restr_fname

            self.output_models.append(expected_pdb)

            job = CNSJob(scoring_inp, scoring_out, envvars=self.envvars)

            jobs.append(job)

        # Run CNS Jobs
        self.log(f"Running CNS Jobs n={len(jobs)}")
        Engine = get_engine(self.params['mode'], self.params)
        engine = Engine(jobs)
        engine.run()
        self.log("CNS jobs have finished")

        # Get the weights from the defaults
        _weight_keys = ("w_vdw", "w_elec", "w_desolv", "w_air", "w_bsa")
        weights = {e: self.params[e] for e in _weight_keys}

        # Check for generated output, fail it not all expected files are found
        for pdb in self.output_models:
            if pdb.is_present():
                haddock_model = HaddockModel(pdb.file_name)
                pdb.unw_energies = haddock_model.energies

                haddock_score = haddock_model.calc_haddock_score(**weights)
                pdb.score = haddock_score

        output_fname = "emscoring.tsv"
        self.log(f"Saving output to {output_fname}")
        self.output(output_fname)
        if self.params['per_interface_scoring']:
            self.per_interface_output(output_fname)

        self.export_io_models(faulty_tolerance=self.params["tolerance"])<|MERGE_RESOLUTION|>--- conflicted
+++ resolved
@@ -1,13 +1,8 @@
 """EM scoring module.
 
-<<<<<<< HEAD
 This module performs energy minimization and scoring of the models generated
 in the previous step of the workflow.
 Note that no restraints (AIRs) are applied during this step.
-=======
-This module performs energy minimization and scoring of the models generated in
-the previous step of the workflow. No restraints are applied during this step.
->>>>>>> 6f89a3db
 """
 from pathlib import Path
 
