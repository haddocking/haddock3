--- conflicted
+++ resolved
@@ -70,13 +70,7 @@
 
     def _run(self):
         """Execute module."""
-<<<<<<< HEAD
         molecules = make_molecules(self.params.pop('molecules'))
-=======
-        log.info("Running [allatom] module")
-        log.info("Generating topologies")
-
-        super().run(params)
 
         molecules = make_molecules(molecules)
         # extracts `input` key from params. The `input` keyword needs to
@@ -85,7 +79,6 @@
         # to facilite the for loop down the line, we create a list with the keys
         # of `mol_params` with inverted order (we will use .pop)
         mol_params_keys = list(mol_params.keys())[::-1]
->>>>>>> 34a5986a
 
         # Pool of jobs to be executed by the CNS engine
         jobs = []
@@ -99,21 +92,16 @@
             shutil.copyfile(molecule.file_name, step_molecule_path)
 
             # Split models
-<<<<<<< HEAD
             self.log(
                 f"Split models if needed for {step_molecule_path}",
                 level='debug',
                 )
-            ens = libpdb.split_ensemble(step_molecule_path)
-            splited_models = sorted(ens)
-=======
-            log.info(f"Split models if needed for {step_molecule_path}")
+            # these come already sorted
             splited_models = libpdb.split_ensemble(step_molecule_path)
 
             # nice variable name, isn't it? :-)
             # molecule parameters are shared among models of the same molecule
             parameters_for_this_molecule = mol_params[mol_params_keys.pop()]
->>>>>>> 34a5986a
 
             # Sanitize the different PDB files
             for model in splited_models:
@@ -131,14 +119,6 @@
                     libpdb.sanitize(model, overwrite=True)
 
                 # Prepare generation of topologies jobs
-<<<<<<< HEAD
-                topology_filename = generate_topology(model,
-                                                      self.path,
-                                                      self.recipe_str,
-                                                      self.params)
-                top_fname_loc = f'{self.path.name}/{topology_filename.name}'
-                self.log(f"CNS input created at {top_fname_loc}")
-=======
                 topology_filename = generate_topology(
                     model,
                     self.path,
@@ -146,8 +126,7 @@
                     self.params,
                     parameters_for_this_molecule,
                     )
-                log.info(f"Topology CNS input created in {topology_filename}")
->>>>>>> 34a5986a
+                self.log(f"Topology CNS input created in {topology_filename}")
 
                 # Add new job to the pool
                 output_filename = Path(
