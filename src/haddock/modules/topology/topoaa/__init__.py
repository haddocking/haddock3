--- conflicted
+++ resolved
@@ -23,22 +23,13 @@
 
 
 def generate_topology(
-<<<<<<< HEAD
         input_pdb: Path,
         recipe_str: str,
         defaults: ParamMap,
         mol_params: ParamMap,
         default_params_path: Optional[FilePath] = None,
-        ) -> Path:
-=======
-    input_pdb: Path,
-    recipe_str: str,
-    defaults: ParamMap,
-    mol_params: ParamMap,
-    default_params_path: Optional[FilePath] = None,
-    write_to_disk: Optional[bool] = True,
-) -> Union[Path, str]:
->>>>>>> 7ff4ddd6
+        write_to_disk: Optional[bool] = True,
+        ) -> Union[Path, str]:
     """Generate a HADDOCK topology file from input_pdb."""
     # generate params headers
     general_param = load_workflow_params(**defaults)
@@ -99,65 +90,6 @@
         """Confirm if module is installed."""
         return
 
-<<<<<<< HEAD
-=======
-    @staticmethod
-    def get_md5(ensemble_f: FilePath) -> dict[int, str]:
-        """Get MD5 hash of a multi-model PDB file."""
-        md5_dic: dict[int, str] = {}
-        text = Path(ensemble_f).read_text()
-        lines = text.split(os.linesep)
-        REMARK_lines = (line for line in lines if line.startswith("REMARK"))
-        remd5 = re.compile(r"^[a-f0-9]{32}$")
-        for line in REMARK_lines:
-            parts = line.strip().split()
-
-            try:
-                idx = parts.index("MODEL")
-            except ValueError:  # MODEL not in parts, this line can be ignored
-                continue
-
-            # check if there's a md5 hash in line
-            for part in parts:
-                group = remd5.fullmatch(part)
-                if group:
-                    # the model num comes after the MODEL
-                    model_num = int(parts[idx + 1])
-                    md5_dic[model_num] = group.string  # md5 hash
-                    break
-
-        return md5_dic
-
-    @staticmethod
-    def get_ensemble_origin(ensemble_f: FilePath) -> dict[int, str]:
-        """Try to find origin for each model in ensemble.
-
-        Parameters
-        ----------
-        ensemble_f : FilePath
-            Path to a pdb file containing an ensemble.
-
-        Returns
-        -------
-        origin_dic : dict[int, str]
-            Dictionary holding as keys the modelID and values its origin.
-        """
-        origin_dic: dict[int, str] = {}
-        text = Path(ensemble_f).read_text()
-        lines = text.split(os.linesep)
-        REMARK_lines = (line for line in lines if line.startswith("REMARK"))
-        re_origin = re.compile(
-            "REMARK\s+MODEL\s+(\d+)\s+(FROM|from|From)\s+(([\w_-]+\.?)+)"
-        )  # noqa : E501
-        for line in REMARK_lines:
-            if match := re_origin.search(line):
-                model_num = int(match.group(1).strip())
-                original_path = match.group(3).strip()
-                original_name = Path(original_path).stem
-                origin_dic[model_num] = original_name
-        return origin_dic
-
->>>>>>> 7ff4ddd6
     def _run(self) -> None:
         """Execute module."""
         self.params.pop("molecules")
@@ -198,7 +130,6 @@
             # nice variable name, isn't it? :-)
             # molecule parameters are shared among models of the same molecule
             parameters_for_this_molecule = mol_params[mol_params_get()]
-<<<<<<< HEAD
             # Loop over models/conformers of this molecule
             for j, model in enumerate(models):
                 # Point path of this model
@@ -215,46 +146,18 @@
                     custom_topology=custom_top,
                     )
                 # Prepare generation of topologies jobs
-                topology_filename = generate_topology(
+                topoaa_input = generate_topology(
                     model_path,
-=======
-
-            for task_id, model in enumerate(splited_models):
-                self.log(f"Sanitizing molecule {model.name}")
-                models_dic[i].append(model)
-
-                if self.params["ligand_top_fname"]:
-                    custom_top = self.params["ligand_top_fname"]
-                    self.log(f"Using custom topology {custom_top}")
-                    libpdb.sanitize(
-                        model,
-                        overwrite=True,
-                        custom_topology=custom_top,
-                    )
-
-                else:
-                    libpdb.sanitize(model, overwrite=True)
-
-                # Prepare generation of topologies jobs
-                topoaa_input = generate_topology(
-                    model,
->>>>>>> 7ff4ddd6
                     self.recipe_str,
                     self.params,
                     parameters_for_this_molecule,
                     default_params_path=self.toppar_path,
-<<<<<<< HEAD
+                    write_to_disk=not self.params["less_io"],
                     )
                 self.log(
-                    f"Topology CNS input created in {topology_filename.name}"
+                    f"Topology CNS input created in {topoaa_input.name}"
                     )
-=======
-                    write_to_disk=not self.params["less_io"],
-                )
 
-                self.log("Topology CNS input created")
-
->>>>>>> 7ff4ddd6
                 # Add new job to the pool
                 output_filename = Path(f"{model_path.stem}.{Format.CNS_OUTPUT}")
                 job = CNSJob(
@@ -267,40 +170,15 @@
                 # Generate future output files
                 model_name = model_path.stem
                 processed_pdb = Path(f"{model_name}_haddock.{Format.PDB}")
-<<<<<<< HEAD
                 processed_topology = Path(
                     f"{model_name}_haddock.{Format.TOPOLOGY}"
                     )
-=======
-                processed_topology = Path(f"{model_name}_haddock.{Format.TOPOLOGY}")
-
-                # Check if origin or md5 is available
-                if md5_hash or model_id in origin_names.keys():
-                    # Select prefix
-                    if md5_hash:
-                        prefix_name = md5_hash
-                    else:
-                        prefix_name = origin_names[model_id]
-                    # Check if topology and file created
-                    if processed_pdb.exists() and processed_topology.exists():
-                        # Build new filename
-                        model_name = f"{prefix_name}_from_{model_name}"
-                        # Rename files
-                        processed_pdb = processed_pdb.rename(
-                            f"{model_name}_haddock.{Format.PDB}"
-                        )
-                        processed_topology = processed_topology.rename(
-                            f"{model_name}_haddock.{Format.TOPOLOGY}"
-                        )
-
->>>>>>> 7ff4ddd6
                 topology = TopologyFile(processed_topology, path=".")
                 # Create new PDBFile object
                 pdb = PDBFile(
                     file_name=processed_pdb,
                     topology=topology,
                     path=".",
-<<<<<<< HEAD
                     md5=model.md5,
                     )
                 pdb.ori_name = model_name
@@ -314,12 +192,6 @@
         engine = Engine(jobs)
         engine.run()
         self.log("CNS jobs have finished")
-=======
-                    md5=md5_hash,
-                )
-                pdb.ori_name = model.stem
-                expected[i][j] = pdb
->>>>>>> 7ff4ddd6
 
         # Save module information
         self.output_models = output_molecules  # type: ignore
