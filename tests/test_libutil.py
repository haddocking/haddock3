"""Test libutil."""
from pathlib import Path

import pytest

from haddock.libs.libutil import (
    convert_seconds_to_min_sec,
    extract_keys_recursive,
    file_exists,
    get_number_from_path_stem,
    get_number_of_digits,
    non_negative_int,
    recursive_dict_update,
    sort_numbered_paths,
    transform_to_list,
    )


@pytest.mark.parametrize(
    'i,expected',
    [
        (1, 1),
        ('1', 1),
        (0, 0),
        ('0', 0),
        ],
    )
def test_non_negative_int(i, expected):
    """."""
    r = non_negative_int(i)
    assert r == expected


@pytest.mark.parametrize('i', [-1, -12, -14])
def test_non_negative_int_error(i):
    """."""
    with pytest.raises(ValueError):
        non_negative_int(i)


@pytest.mark.parametrize(
    'i,expected',
    [
        (Path(__file__), Path(__file__)),
        (str(Path(__file__)), Path(__file__)),
        ],
    )
def test_file_exists(i, expected):
    """."""
    r = file_exists(i)
    assert r == expected


@pytest.mark.parametrize(
    'i',
    [
        'some_bad.path',
        Path(__file__).parent,  # this is a folder
        ],
    )
def test_file_exists_wrong(i):
    """."""
    with pytest.raises(ValueError):
        file_exists(i)


@pytest.mark.parametrize(
    'in1,expected',
    [
        ('pdb_1.pdb', 1),
        ('pdb2.pdb', 2),
        ('pdb2.pdb', 2),
        ('pdb_3.pdb', 3),
        ('pdb_1231.pdb', 1231),
        ('pdb_0011.pdb', 11),
        ('pdb_1_.pdb', 1),
        ('pdb_1', 1),
        ('5', 5),
        ('pdb_20200101_1.pdb', 1),
        ],
    )
def test_get_number(in1, expected):
    """Test get number from path."""
    result = get_number_from_path_stem(in1)
    assert result == expected


@pytest.mark.parametrize(
    'in1,expected',
    [
        (
            ['f_1.pdb', 'f_11.pdb', 'f_2.pdb'],
            ['f_1.pdb', 'f_2.pdb', 'f_11.pdb'],
            ),
        (
            ['b.pdb', 'c.pdb', 'a.pdb'],
            ['a.pdb', 'b.pdb', 'c.pdb']),
        ],
    )
def test_sort_numbered_input_1(in1, expected):
    """Test sort numbered inputs."""
    result = sort_numbered_paths(*in1)
    assert result == expected


@pytest.mark.parametrize(
    'in1,error',
    [
        (['f_1.pdb', 'f_11.pdb', 'f_2.pdb'], TypeError),
        ]
    )
def test_sort_numbered_inputs_error(in1, error):
    """Test sort numbered inputs raised Errors."""
    with pytest.raises(error):
        sort_numbered_paths(in1)


def test_recursive_dict_update():
    """Test recursive dict update."""
    a = {"a": 1, "b": {"c": 2, "d": {"e": 3}}}
    _list = list(range(10))
    b = {"a": 2, "b": {"d": {"e": 4}}, "z": {"z1": _list}}
    c = recursive_dict_update(a, b)
    assert a is not c
    assert a["b"] is not c["b"]
    assert a["b"]["d"] is not c["b"]["d"]
    assert b["z"]["z1"] is not c["z"]["z1"]
    assert c == {"a": 2, "b": {"c": 2, "d": {"e": 4}}, "z": {"z1": _list}}


@pytest.mark.parametrize(
    "seconds,expected",
    [
        (60, "1 minute and 0 seconds"),
        (120, "2 minutes and 0 seconds"),
        (40, "40 seconds"),
        (179, "2 minutes and 59 seconds"),
        (3600, "1h0m0s"),
        (3601, "1h0m1s"),
        (3600 + 120, "1h2m0s"),
        (3600 + 125, "1h2m5s"),
        (3600 * 2 + 125, "2h2m5s"),
        (3600 * 2 + 179, "2h2m59s"),
        (3600 * 2 + 180, "2h3m0s"),
        ]
    )
def test_convert_seconds(seconds, expected):
    """Convert seconds to min&sec."""
    result = convert_seconds_to_min_sec(seconds)
    assert result == expected


a = {
    "param1": 1,
    "param2": {"param3": 4, "param4": {"param5": {"param6": 7, "param7": 8}}},
    }
b = {"param1", "param3", "param6", "param7"}


@pytest.mark.parametrize(
    "inp,expected",
    [
        (a, b),
        ]
    )
def test_extract_keys_recursive(inp, expected):
    """Test extract keys recursive."""
    result = set(extract_keys_recursive(inp))
    assert result == expected


@pytest.mark.parametrize(
<<<<<<< HEAD
    "value,expected",
    [
        [1, [1]],
        [Path("a"), [Path("a")]],
        [list(range(10)), list(range(10))],
        [tuple(range(10)), tuple(range(10))],
        [1.1, [1.1]],
        ["a", ["a"]],
        [set([1, 2, 3]), [1, 2, 3]],
        [{"a": 1}, ["a"]],
        ]
    )
def test_transform_to_list(value, expected):
    result = transform_to_list(value)
    assert result == expected
=======
    "num,expected",
    [
        (0, 1),
        (1, 1),
        (22, 2),
        (99, 2),
        (100, 3),
        (335, 3),
        ]
    )
def test_get_number_of_digits(num, expected):
    assert get_number_of_digits(num) == expected
>>>>>>> 7002997e
<|MERGE_RESOLUTION|>--- conflicted
+++ resolved
@@ -170,7 +170,6 @@
 
 
 @pytest.mark.parametrize(
-<<<<<<< HEAD
     "value,expected",
     [
         [1, [1]],
@@ -186,11 +185,15 @@
 def test_transform_to_list(value, expected):
     result = transform_to_list(value)
     assert result == expected
-=======
+
+    
+@pytest.mark.parametrize(
     "num,expected",
     [
         (0, 1),
         (1, 1),
+        (9, 1),
+        (10, 2),
         (22, 2),
         (99, 2),
         (100, 3),
@@ -198,5 +201,4 @@
         ]
     )
 def test_get_number_of_digits(num, expected):
-    assert get_number_of_digits(num) == expected
->>>>>>> 7002997e
+    assert get_number_of_digits(num) == expected