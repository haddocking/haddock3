"""Test the CAPRI module."""

import os
import random
import shutil
import tempfile
import uuid
from pathlib import Path

import numpy as np
import pytest

from haddock.libs.libontology import PDBFile
from haddock.modules.analysis.caprieval.capri import (
    CAPRI,
    calc_stats,
    capri_cluster_analysis,
    extract_data_from_capri_class,
    get_previous_cns_step,
    load_contacts,
    rank_according_to_score,
)

from . import golden_data


def remove_aln_files(class_name):
    """Helper function to remove intermediary alignment files."""
    file_l = [
        Path(class_name.path, "blosum62.izone"),
        Path(class_name.path, "blosum62_A.aln"),
        Path(class_name.path, "blosum62_B.aln"),
    ]
    for f in file_l:
        if f.exists():
            os.unlink(f)


def read_capri_file(fname):
    """Helper function that reads a capri tsv file."""
    file_content = [
        e.split()[1:] for e in open(fname).readlines() if not e.startswith("#")
    ]
    return file_content


@pytest.fixture(name="params")
def fixture_params():
    """???"""
    return {
        "receptor_chain": "A",
        "ligand_chains": ["B"],
        "aln_method": "sequence",
        "allatoms": False,
        "keep_hetatm": False,
    }


@pytest.fixture(name="params_all")
def fixture_params_all():
    """???"""
    return {
        "receptor_chain": "A",
        "ligand_chains": ["B"],
        "aln_method": "sequence",
        "allatoms": True,
        "keep_hetatm": False,
    }


@pytest.fixture(name="params_hetatm")
def fixture_params_hetatm():
    """Parameters when HETATM must be kept."""
    return {
        "receptor_chain": "A",
        "ligand_chains": ["B"],
        "aln_method": "sequence",
        "allatoms": False,
        "keep_hetatm": True,
    }


@pytest.fixture(name="protdna_caprimodule")
def fixture_protdna_caprimodule(protdna_input_list, params):
    """Protein-DNA CAPRI module."""
    reference = protdna_input_list[0]
    model = protdna_input_list[1]
    _path = protdna_input_list[0].path
    capri = CAPRI(
        identificator=42,
        reference=reference,
        model=model,
        path=_path,
        params=params,
    )

    yield capri

    remove_aln_files(capri)


@pytest.fixture(name="protlig_caprimodule")
def fixture_protlig_caprimodule(protlig_input_list, params):
    """Protein-Ligand CAPRI module."""
    reference = protlig_input_list[0]
    model = protlig_input_list[1]
    _path = protlig_input_list[0].path
    capri = CAPRI(
        identificator=42,
        reference=reference,
        model=model,
        path=_path,
        params=params,
    )

    yield capri

    remove_aln_files(capri)


@pytest.fixture(name="protprot_caprimodule")
def fixture_protprot_caprimodule(protprot_input_list, params):
    """Protein-Protein CAPRI module."""
    reference = protprot_input_list[0]
    model = protprot_input_list[1]
    _path = protprot_input_list[0].path
    capri = CAPRI(
        identificator=str(42),
        reference=reference,
        model=model,
        path=_path,
        params=params,
    )

    yield capri

    remove_aln_files(capri)


@pytest.fixture(name="protprot_allatm_caprimodule")
def fixture_protprot_allatm_caprimodule(protprot_input_list, params_all):
    """Protein-Protein CAPRI module."""
    reference = protprot_input_list[0]
    model = protprot_input_list[1]
    _path = protprot_input_list[0].path
    capri = CAPRI(
        identificator=42,
        reference=reference,
        model=model,
        path=_path,
        params=params_all,
    )

    yield capri

    remove_aln_files(capri)


@pytest.fixture(name="protprot_1bkd_caprimodule")
def fixture_protprot_1bkd_caprimodule(protprot_1bkd_input_list, params):
    """Protein-Protein CAPRI module for target 1BKD."""
    reference = protprot_1bkd_input_list[0]
    model = protprot_1bkd_input_list[1]
    _path = protprot_1bkd_input_list[0].path
    capri = CAPRI(
        identificator=str(42),
        reference=reference,
        model=model,
        path=_path,
        params=params,
    )

    yield capri

    remove_aln_files(capri)


@pytest.fixture(name="protprot_onechain_ref_caprimodule")
def fixture_protprot_onechain_ref_caprimodule(protprot_onechain_list, params):
    """Protein-Protein CAPRI module with a single chain structure as ref."""

    # reference, model = protprot_onechain_list
    model, reference = protprot_onechain_list
    _path = reference.path

    capri = CAPRI(
        identificator=str(42),
        reference=reference,
        model=model,
        path=_path,
        params=params,
    )

    yield capri

    remove_aln_files(capri)


@pytest.fixture(name="protprot_onechain_mod_caprimodule")
def fixture_protprot_onechain_mod_caprimodule(protprot_onechain_list, params):
    """Protein-Protein CAPRI module with a single chain structure as model."""

    reference, model = protprot_onechain_list
    _path = reference.path

    capri = CAPRI(
        identificator=str(42),
        reference=reference,
        model=model,
        path=_path,
        params=params,
    )

    yield capri

    remove_aln_files(capri)


<<<<<<< HEAD
@pytest.fixture(name="protdna_caprimodule_cg")
def fixture_protdna_caprimodule_cg(protdna_input_list_cg, params):
    """Protein-DNA CAPRI module."""
    reference = protdna_input_list_cg[0]
    model = protdna_input_list_cg[1]
    _path = protdna_input_list_cg[0].path
=======
@pytest.fixture(name="prot_hetatmlig_caprimodule")
def fixture_prot_hetatmlig_caprimodule(prot_HETATMlig_input_list, params_hetatm):
    """Protein-Ligand CAPRI module."""
    reference = prot_HETATMlig_input_list[0]
    model = prot_HETATMlig_input_list[1]
    _path = prot_HETATMlig_input_list[1].path
>>>>>>> b4c9e86d
    capri = CAPRI(
        identificator=42,
        reference=reference,
        model=model,
        path=_path,
<<<<<<< HEAD
        params=params,
        ff="martini2",
    )

    yield capri

    remove_aln_files(capri)


@pytest.fixture(name="protprot_caprimodule_cg")
def fixture_protprot_caprimodule_cg(protprot_input_list_cg, params):
    """Protein-Protein CAPRI module."""
    reference = protprot_input_list_cg[0]
    model = protprot_input_list_cg[1]
    _path = protprot_input_list_cg[0].path
    capri = CAPRI(
        identificator=str(42),
        reference=reference,
        model=model,
        path=_path,
        params=params,
        ff="martini2",
    )

    yield capri

    remove_aln_files(capri)


@pytest.fixture(name="protprot_allatm_caprimodule_cg")
def fixture_protprot_allatm_caprimodule_cg(protprot_input_list_cg, params_all):
    """Protein-Protein CAPRI module."""
    reference = protprot_input_list_cg[0]
    model = protprot_input_list_cg[1]
    _path = protprot_input_list_cg[0].path
    capri = CAPRI(
        identificator=42,
        reference=reference,
        model=model,
        path=_path,
        params=params_all,
        ff="martini2",
=======
        params=params_hetatm,
>>>>>>> b4c9e86d
    )

    yield capri

    remove_aln_files(capri)


# Q: Not used anywhere?
# @pytest.fixture
# def protprot_caprimodule_parallel(protprot_input_list):
#     """Protein-Protein CAPRI module."""
#     reference = protprot_input_list[0].rel_path
#     model = protprot_input_list[1].rel_path
#     capri = CAPRI(
#         reference=reference,
#         model=model,
#         receptor_chain="A",
#         ligand_chains=["B"],
#         aln_method="sequence",
#         path=golden_data,
#         identificator=0,
#         core_model_idx=0,
#     )
#     yield capri
#     remove_aln_files(capri)


def test_protprot_irmsd(protprot_caprimodule):
    """Test protein-protein i-rmsd calculation."""
    # using standard cutoff
    protprot_caprimodule.calc_irmsd(cutoff=10.0)
    assert np.isclose(protprot_caprimodule.irmsd, 8.33, atol=0.01)
    # using default cutoff = 5.0
    protprot_caprimodule.calc_irmsd()
    assert np.isclose(protprot_caprimodule.irmsd, 7.38, atol=0.01)


def test_protprot_lrmsd(protprot_caprimodule):
    """Test protein-protein l-rmsd calculation."""
    protprot_caprimodule.calc_lrmsd()
    assert np.isclose(protprot_caprimodule.lrmsd, 20.94, atol=0.01)


def test_protprot_ilrmsd(protprot_caprimodule):
    """Test protein-protein i-l-rmsd calculation."""
    protprot_caprimodule.calc_ilrmsd()
    assert np.isclose(protprot_caprimodule.ilrmsd, 18.25, atol=0.01)


def test_protprot_fnat(protprot_caprimodule):
    """Test protein-protein fnat calculation."""
    protprot_caprimodule.calc_fnat()
    assert np.isclose(protprot_caprimodule.fnat, 0.05, atol=0.01)


def test_protprot_dockq(protprot_caprimodule):
    """Test protein-protein dockq calculation."""
    protprot_caprimodule.irmsd = 7.38
    protprot_caprimodule.fnat = 0.05
    protprot_caprimodule.lrmsd = 15.9
    protprot_caprimodule.calc_dockq()
    assert np.isclose(protprot_caprimodule.dockq, 0.10, atol=0.01)


def test_protprot_global_rmsd(protprot_caprimodule):
    """Test protein-protein l-rmsd calculation."""
    protprot_caprimodule.calc_global_rmsd()
    assert np.isclose(protprot_caprimodule.rmsd, 8.62, atol=0.01)


def test_protprot_bb_vs_all_atoms(
    protprot_caprimodule,
    protprot_allatm_caprimodule,
):
    """Test difference between all and backbone atoms selection."""
    assert protprot_caprimodule.allatoms is False
    assert protprot_allatm_caprimodule.allatoms is True
    assert protprot_caprimodule.atoms != protprot_allatm_caprimodule.atoms
    only_bb_atoms = [a for atn in protprot_caprimodule.atoms.values() for a in atn]
    all_atoms = [a for atn in protprot_allatm_caprimodule.atoms.values() for a in atn]
    # Check length
    assert len(only_bb_atoms) < len(all_atoms)
    # Make sure all bb are also included in all atoms
    for rname, atoms in protprot_caprimodule.atoms.items():
        for atn in atoms:
            assert atn in protprot_allatm_caprimodule.atoms[rname]


def test_protprot_allatoms(protprot_allatm_caprimodule):
    """Test protein-protein all atoms calculations."""
    # Compute values with all atoms calculations
    protprot_allatm_caprimodule.calc_fnat()
    protprot_allatm_caprimodule.calc_lrmsd()
    protprot_allatm_caprimodule.calc_irmsd()
    protprot_allatm_caprimodule.calc_ilrmsd()
    # process checks
    assert np.isclose(protprot_allatm_caprimodule.lrmsd, 21.10, atol=0.01)
    

def test_protprot_all_cg(protprot_caprimodule_cg):
    """Test protein-protein i-rmsd calculation."""
    # using standard cutoff
    protprot_caprimodule_cg.calc_irmsd(cutoff=10.0)
    assert np.isclose(protprot_caprimodule_cg.irmsd, 8.19, atol=0.01)
    # using default cutoff = 5.0
    protprot_caprimodule_cg.calc_irmsd()
    assert np.isclose(protprot_caprimodule_cg.irmsd, 7.37, atol=0.01)
    # lrmsd
    protprot_caprimodule_cg.calc_lrmsd()
    assert np.isclose(protprot_caprimodule_cg.lrmsd, 20.83, atol=0.01)
    # ilrmsd
    protprot_caprimodule_cg.calc_ilrmsd()
    assert np.isclose(protprot_caprimodule_cg.ilrmsd, 17.57, atol=0.01)
    # fnat
    protprot_caprimodule_cg.calc_fnat(cutoff=7.0)
    assert np.isclose(protprot_caprimodule_cg.fnat, 0.083, atol=0.01)


def test_protprot_global_rmsd_cg(protprot_caprimodule_cg):
    """Test protein-protein global rmsd calculation."""
    protprot_caprimodule_cg.calc_global_rmsd()
    assert np.isclose(protprot_caprimodule_cg.rmsd, 8.59, atol=0.01)


def test_protprot_bb_vs_all_atoms_cg(
    protprot_caprimodule_cg,
    protprot_allatm_caprimodule_cg,
):
    """Test difference between all and backbone atoms selection."""
    assert protprot_caprimodule_cg.allatoms is False
    assert protprot_allatm_caprimodule_cg.allatoms is True
    assert protprot_caprimodule_cg.atoms != protprot_allatm_caprimodule_cg.atoms
    only_bb_atoms = [a for atn in protprot_caprimodule_cg.atoms.values() for a in atn]
    all_atoms = [a for atn in protprot_allatm_caprimodule_cg.atoms.values() for a in atn]
    # Check length
    assert len(only_bb_atoms) < len(all_atoms)
    # Make sure all bb are also included in all atoms
    for rname, atoms in protprot_caprimodule_cg.atoms.items():
        for atn in atoms:
            assert atn in protprot_allatm_caprimodule_cg.atoms[rname]


def test_protprot_allatoms_cg(protprot_allatm_caprimodule_cg):
    """Test protein-protein all atoms calculations."""
    # Compute values with all atoms calculations
    protprot_allatm_caprimodule_cg.calc_fnat()
    protprot_allatm_caprimodule_cg.calc_lrmsd()
    protprot_allatm_caprimodule_cg.calc_irmsd()
    protprot_allatm_caprimodule_cg.calc_ilrmsd()
    # process checks
    assert np.isclose(protprot_allatm_caprimodule_cg.lrmsd, 21.00, atol=0.01)

def test_protprot_1bkd_irmsd(protprot_1bkd_caprimodule):
    """Test protein-protein i-rmsd calculation."""
    protprot_1bkd_caprimodule.calc_irmsd(cutoff=10.0)
    assert np.isclose(protprot_1bkd_caprimodule.irmsd, 8.16, atol=0.01)


def test_protprot_1bkd_lrmsd(protprot_1bkd_caprimodule):
    """Test protein-protein l-rmsd calculation."""
    protprot_1bkd_caprimodule.calc_lrmsd()
    assert np.isclose(protprot_1bkd_caprimodule.lrmsd, 28.47, atol=0.01)


def test_protprot_1bkd_ilrmsd(protprot_1bkd_caprimodule):
    """Test protein-protein i-l-rmsd calculation."""
    protprot_1bkd_caprimodule.calc_ilrmsd()
    assert np.isclose(protprot_1bkd_caprimodule.ilrmsd, 21.71, atol=0.01)


def test_protprot_1bkd_fnat(protprot_1bkd_caprimodule):
    """Test protein-protein fnat calculation."""
    protprot_1bkd_caprimodule.calc_fnat()
    assert np.isclose(protprot_1bkd_caprimodule.fnat, 0.07, atol=0.01)


def test_protprot_1bkd_dockq(protprot_1bkd_caprimodule):
    """Test protein-protein dockq calculation."""
    protprot_1bkd_caprimodule.irmsd = 8.16
    protprot_1bkd_caprimodule.fnat = 0.07
    protprot_1bkd_caprimodule.lrmsd = 28.47
    protprot_1bkd_caprimodule.calc_dockq()
    assert np.isclose(protprot_1bkd_caprimodule.dockq, 0.06, atol=0.01)


def test_protprot_1bkd_allatoms(protprot_1bkd_caprimodule):
    """Test protein-protein all atoms calculations."""
    # modify module allatoms parameter
    protprot_1bkd_caprimodule.allatoms = True
    protprot_1bkd_caprimodule.atoms = protprot_1bkd_caprimodule._load_atoms(
        protprot_1bkd_caprimodule.model,
        protprot_1bkd_caprimodule.reference,
        full=protprot_1bkd_caprimodule.allatoms,
    )
    # Compute values with all atoms calculations
    protprot_1bkd_caprimodule.calc_fnat()
    protprot_1bkd_caprimodule.calc_lrmsd()
    protprot_1bkd_caprimodule.calc_irmsd()
    protprot_1bkd_caprimodule.calc_ilrmsd()
    # Check l-rmsd with Pymol cmd
    # align protprot_1bkd_1 and chain A and not hydrogen, protprot_1bkd_2 and chain A and not hydrogen, cycles=0
    # rms_cur protprot_1bkd_1 and chain R and not hydrogen, protprot_1bkd_2 and chain R and not hydrogen
    assert np.isclose(protprot_1bkd_caprimodule.lrmsd, 28.530, atol=0.01)
    assert np.isclose(protprot_1bkd_caprimodule.irmsd, 8.181, atol=0.01)
    assert np.isclose(protprot_1bkd_caprimodule.ilrmsd, 21.5878, atol=0.01)
    assert np.isclose(protprot_1bkd_caprimodule.fnat, 0.07, atol=0.01)


def test_protlig_irmsd(protlig_caprimodule):
    """Test protein-ligand i-rmsd calculation."""
    protlig_caprimodule.calc_irmsd()
    assert np.isclose(protlig_caprimodule.irmsd, 0.22, atol=0.01)


def test_protlig_lrmsd(protlig_caprimodule):
    """Test protein-ligand l-rmsd calculation."""
    protlig_caprimodule.calc_lrmsd()
    assert np.isclose(protlig_caprimodule.lrmsd, 0.49, atol=0.01)


def test_protlig_ilrmsd(protlig_caprimodule):
    """Test protein-ligand i-l-rmsd calculation."""
    protlig_caprimodule.calc_ilrmsd()
    assert np.isclose(protlig_caprimodule.ilrmsd, 0.49, atol=0.01)


def test_protlig_fnat(protlig_caprimodule):
    """Test protein-ligand fnat calculation."""
    protlig_caprimodule.calc_fnat()
    assert np.isclose(protlig_caprimodule.fnat, 1.0, atol=0.01)


def test_protlig_allatoms(protlig_caprimodule):
    """Test protein-protein all atoms calculations."""
    # modify module allatoms parameter
    protlig_caprimodule.allatoms = True
    protlig_caprimodule.atoms = protlig_caprimodule._load_atoms(
        protlig_caprimodule.model,
        protlig_caprimodule.reference,
        full=protlig_caprimodule.allatoms,
    )
    # Compute values with all atoms calculations
    protlig_caprimodule.calc_fnat()
    protlig_caprimodule.calc_lrmsd()
    protlig_caprimodule.calc_irmsd()
    protlig_caprimodule.calc_ilrmsd()
    assert np.isclose(protlig_caprimodule.irmsd, 0.16, atol=0.01)
    assert np.isclose(protlig_caprimodule.lrmsd, 0.49, atol=0.01)
    assert np.isclose(protlig_caprimodule.ilrmsd, 0.49, atol=0.01)
    assert np.isclose(protlig_caprimodule.fnat, 1.0, atol=0.01)


def test_protdna_irmsd(protdna_caprimodule):
    """Test protein-dna i-rmsd calculation."""
    protdna_caprimodule.calc_irmsd()
    assert np.isclose(protdna_caprimodule.irmsd, 2.05, atol=0.01)


def test_protdna_lrmsd(protdna_caprimodule):
    """Test protein-dna l-rmsd calculation."""
    protdna_caprimodule.calc_lrmsd()
    assert np.isclose(protdna_caprimodule.lrmsd, 6.13, atol=0.01)


def test_protdna_ilrmsd(protdna_caprimodule):
    """Test protein-dna i-l-rmsd calculation."""
    protdna_caprimodule.calc_ilrmsd()
    assert np.isclose(protdna_caprimodule.ilrmsd, 5.97, atol=0.01)


def test_protdna_fnat(protdna_caprimodule):
    """Test protein-dna fnat calculation."""
    protdna_caprimodule.calc_fnat()
    assert np.isclose(protdna_caprimodule.fnat, 0.49, atol=0.01)


def test_protdna_allatoms(protdna_caprimodule):
    """Test protein-protein all atoms calculations."""
    # modify module allatoms parameter
    protdna_caprimodule.allatoms = True
    protdna_caprimodule.atoms = protdna_caprimodule._load_atoms(
        protdna_caprimodule.model,
        protdna_caprimodule.reference,
        full=protdna_caprimodule.allatoms,
    )
    # Compute values with all atoms calculations
    protdna_caprimodule.calc_fnat()
    protdna_caprimodule.calc_lrmsd()
    protdna_caprimodule.calc_irmsd()
    protdna_caprimodule.calc_ilrmsd()
    # Check l-rmsd with Pymol cmd
    # align protdna_complex_1 and chain A and not hydrogen, protdna_complex_2 and chain A and not hydrogen, cycles=0
    # rms_cur protdna_complex_1 and chain B and not hydrogen, protdna_complex_2 and chain B and not hydrogen
    assert np.isclose(protdna_caprimodule.lrmsd, 6.194, atol=0.01)
    assert np.isclose(protdna_caprimodule.irmsd, 2.321, atol=0.01)
    assert np.isclose(protdna_caprimodule.ilrmsd, 5.955, atol=0.01)
    assert np.isclose(protdna_caprimodule.fnat, 0.4878, atol=0.01)


def test_protdna_all_cg(protdna_caprimodule_cg):
    """Test protein-dna i-rmsd calculation."""
    protdna_caprimodule_cg.calc_irmsd()
    assert np.isclose(protdna_caprimodule_cg.irmsd, 2.09, atol=0.01)
    protdna_caprimodule_cg.calc_lrmsd()
    assert np.isclose(protdna_caprimodule_cg.lrmsd, 6.32, atol=0.01)
    protdna_caprimodule_cg.calc_ilrmsd()
    assert np.isclose(protdna_caprimodule_cg.ilrmsd, 6.05, atol=0.01)
    protdna_caprimodule_cg.calc_fnat(cutoff=7.0)
    assert np.isclose(protdna_caprimodule_cg.fnat, 0.58, atol=0.01)


# TODO: Move to integration tests
def test_protdna_swapped_chains_cg(protdna_caprimodule_cg):
    """Test protein-dna l-rmsd and ilrmsd calculation with swapped chains."""
    protdna_caprimodule_cg.r_chain = "B"
    protdna_caprimodule_cg.l_chain = "A"
    protdna_caprimodule_cg.calc_lrmsd()
    assert np.isclose(protdna_caprimodule_cg.lrmsd, 4.84, atol=0.01)
    protdna_caprimodule_cg.calc_ilrmsd()
    assert np.isclose(protdna_caprimodule_cg.ilrmsd, 4.90, atol=0.01)


def test_protdna_allatoms_cg(protdna_caprimodule_cg):
    """Test protein-protein all atoms calculations."""
    # modify module allatoms parameter
    protdna_caprimodule_cg.allatoms = True
    protdna_caprimodule_cg.atoms = protdna_caprimodule_cg._load_atoms(
        protdna_caprimodule_cg.model,
        protdna_caprimodule_cg.reference,
        full=protdna_caprimodule_cg.allatoms,
        ff="martini2",
    )
    # Compute values with all atoms calculations
    protdna_caprimodule_cg.calc_fnat(cutoff=7.0)
    protdna_caprimodule_cg.calc_lrmsd()
    protdna_caprimodule_cg.calc_irmsd()
    protdna_caprimodule_cg.calc_ilrmsd()
    # Check l-rmsd with Pymol cmd
    # align protdna_complex_1 and chain A and not hydrogen, protdna_complex_2 and chain A and not hydrogen, cycles=0
    # rms_cur protdna_complex_1 and chain B and not hydrogen, protdna_complex_2 and chain B and not hydrogen
    assert np.isclose(protdna_caprimodule_cg.lrmsd, 6.194, atol=0.01)
    assert np.isclose(protdna_caprimodule_cg.irmsd, 2.176, atol=0.01)
    assert np.isclose(protdna_caprimodule_cg.ilrmsd, 5.87, atol=0.01)
    assert np.isclose(protdna_caprimodule_cg.fnat, 0.583, atol=0.01)


def test_identify_protprotinterface(protprot_caprimodule, protprot_input_list):
    """Test the interface identification."""
    protprot_complex = protprot_input_list[0]

    observed_interface = protprot_caprimodule.identify_interface(
        protprot_complex, cutoff=5.0
    )
    expected_interface = {
        "A": [37, 38, 39, 43, 45, 71, 75, 90, 94, 96, 132],
        "B": [52, 51, 16, 54, 53, 56, 11, 12, 17, 48],
    }

    for ch in expected_interface.keys():
        assert sorted(observed_interface[ch]) == sorted(expected_interface[ch])

def test_identify_protprotinterface_cg(protprot_caprimodule_cg, protprot_input_list_cg):
    """Test the interface identification."""
    protprot_complex = protprot_input_list_cg[0]

    observed_interface = protprot_caprimodule_cg.identify_interface(
        protprot_complex, cutoff=7.0, ff="martini2"
    )
    expected_interface = {
        'A': [37, 38, 39, 40, 43, 45, 71, 75, 90, 94, 96, 132],
        'B': [11, 12, 15, 16, 17, 47, 48, 51, 52, 53, 54, 56]
    }

    for ch in expected_interface.keys():
        assert sorted(observed_interface[ch]) == sorted(expected_interface[ch])

def test_identify_protdnainterface(protdna_caprimodule, protdna_input_list):
    """Test the interface identification."""
    protdna_complex = protdna_input_list[0]

    observed_interface = protdna_caprimodule.identify_interface(
        protdna_complex, cutoff=5.0
    )
    expected_interface = {
        "A": [10, 16, 17, 18, 27, 28, 29, 30, 32, 33, 38, 39, 41, 42, 43, 44],
        "B": [4, 3, 2, 33, 32, 5, 6, 34, 35, 31, 7, 30],
    }

    for ch in expected_interface.keys():
        assert sorted(observed_interface[ch]) == sorted(expected_interface[ch])

def test_identify_protdnainterface_cg(protdna_caprimodule_cg, protdna_input_list_cg):
    """Test the interface identification."""
    protdna_complex = protdna_input_list_cg[0]

    observed_interface = protdna_caprimodule_cg.identify_interface(
        protdna_complex, cutoff=7.0, ff="martini2"
    )
    expected_interface = {
        'A': [29, 44, 30, 39, 32, 28, 43, 10, 40, 26, 16, 41, 27, 33, 42, 18, 17, 38],
        'B': [4, 31, 32, 30, 34, 3, 6, 33, 7, 5, 2, 35],
    }

    for ch in expected_interface.keys():
        assert sorted(observed_interface[ch]) == sorted(expected_interface[ch])

def test_identify_protliginterface(protlig_caprimodule, protlig_input_list):
    """Test the interface identification."""
    protlig_complex = protlig_input_list[0]

    observed_interface = protlig_caprimodule.identify_interface(
        protlig_complex, cutoff=5.0
    )
    expected_interface = {
        "A": [
            118,
            119,
            151,
            152,
            178,
            179,
            222,
            224,
            227,
            246,
            276,
            277,
            292,
            294,
            348,
            371,
            406,
        ],
        "B": [500],
    }

    for ch in expected_interface.keys():
        assert sorted(observed_interface[ch]) == sorted(expected_interface[ch])


def test_load_contacts(protprot_input_list):
    """Test loading contacts."""
    protprot_complex = protprot_input_list[0]
    observed_con_set = load_contacts(protprot_complex, cutoff=5.0)
    expected_con_set = {
        ("A", 39, "B", 52),
        ("A", 43, "B", 54),
        ("A", 45, "B", 56),
        ("A", 38, "B", 16),
        ("A", 75, "B", 17),
        ("A", 94, "B", 16),
        ("A", 39, "B", 51),
        ("A", 39, "B", 54),
        ("A", 90, "B", 17),
        ("A", 96, "B", 17),
        ("A", 45, "B", 12),
        ("A", 39, "B", 53),
        ("A", 38, "B", 51),
        ("A", 132, "B", 48),
        ("A", 71, "B", 17),
        ("A", 132, "B", 51),
        ("A", 90, "B", 16),
        ("A", 94, "B", 51),
        ("A", 37, "B", 52),
        ("A", 45, "B", 11),
    }

    assert observed_con_set == expected_con_set


def test_add_chain_from_segid(protprot_caprimodule):
    """Test replacing the chainID with segID."""
    tmp = tempfile.NamedTemporaryFile(delete=True)
    pdb_f = Path(golden_data, "protein_segid.pdb")
    shutil.copy(pdb_f, tmp.name)
    # this will replace-in-place
    protprot_caprimodule.add_chain_from_segid(tmp.name)

    with open(tmp.name) as fh:
        for line in fh:
            if line.startswith("ATOM"):
                assert line[21] == "A"


def test_calc_stats():
    """Test the calculation of statistics."""
    observed_mean, observed_std = calc_stats([2, 2, 4, 5])
    assert np.isclose(observed_mean, 3.25, atol=0.01)
    assert np.isclose(observed_std, 1.3, atol=0.01)


def test_capri_cluster_analysis(protprot_caprimodule, protprot_input_list, monkeypatch):
    """Test the cluster analysis."""
    model1, model2 = protprot_input_list[0], protprot_input_list[1]
    model1.clt_rank, model2.clt_rank = 1, 2
    model1.clt_id, model2.clt_id = 1, 2
    model1.score, model2.score = 42.0, 50.0
    protprot_caprimodule.irmsd = 0.1
    protprot_caprimodule.fnat = 1.0
    protprot_caprimodule.lrmsd = 1.2
    protprot_caprimodule.ilrmsd = 4.3
    protprot_caprimodule.rmsd = (0.01,)
    with tempfile.TemporaryDirectory() as tempdir:
        monkeypatch.chdir(tempdir)
        capri_cluster_analysis(
            capri_list=[protprot_caprimodule, protprot_caprimodule],
            model_list=[model1, model2],
            output_fname="capri_clt.txt",
            clt_threshold=5,
            sort_key="score",
            sort_ascending=True,
            path=Path("."),
        )

        assert Path("capri_clt.txt").stat().st_size != 0

        observed_outf_l = read_capri_file("capri_clt.txt")
        expected_outf_l = [
            [
                "cluster_id",
                "n",
                "under_eval",
                "score",
                "score_std",
                "irmsd",
                "irmsd_std",
                "fnat",
                "fnat_std",
                "lrmsd",
                "lrmsd_std",
                "dockq",
                "dockq_std",
                "ilrmsd",
                "ilrmsd_std",
                "rmsd",
                "rmsd_std",
                "caprieval_rank",
            ],
            [
                "1",
                "1",
                "yes",
                "42.000",
                "0.000",
                "0.100",
                "0.000",
                "1.000",
                "0.000",
                "1.200",
                "0.000",
                "nan",
                "nan",
                "4.300",
                "0.000",
                "0.010",
                "0.000",
                "1",
            ],
            [
                "2",
                "1",
                "yes",
                "50.000",
                "0.000",
                "0.100",
                "0.000",
                "1.000",
                "0.000",
                "1.200",
                "0.000",
                "nan",
                "nan",
                "4.300",
                "0.000",
                "0.010",
                "0.000",
                "2",
            ],
        ]
        assert observed_outf_l == expected_outf_l

        # test sorting
        capri_cluster_analysis(
            capri_list=[protprot_caprimodule, protprot_caprimodule],
            model_list=[model1, model2],
            output_fname="capri_clt.txt",
            clt_threshold=5,
            sort_key="cluster_rank",
            sort_ascending=False,
            path=Path("."),
        )

        observed_outf_l = read_capri_file("capri_clt.txt")
        expected_outf_l = [
            [
                "cluster_id",
                "n",
                "under_eval",
                "score",
                "score_std",
                "irmsd",
                "irmsd_std",
                "fnat",
                "fnat_std",
                "lrmsd",
                "lrmsd_std",
                "dockq",
                "dockq_std",
                "rmsd",
                "rmsd_std",
                "caprieval_rank",
            ],
            [
                "2",
                "1",
                "yes",
                "50.000",
                "0.000",
                "0.100",
                "0.000",
                "1.000",
                "0.000",
                "1.200",
                "0.000",
                "nan",
                "nan",
                "0.010",
                "0.000",
                "2",
            ],
            [
                "1",
                "1",
                "yes",
                "42.000",
                "0.000",
                "0.100",
                "0.000",
                "1.000",
                "0.000",
                "1.200",
                "0.000",
                "nan",
                "nan",
                "0.010",
                "0.000",
                "1",
            ],
        ]


def test_single_chain_reference(protprot_onechain_ref_caprimodule, params):
    """Test correct values if reference has a single chain."""
    # fnat
    protprot_onechain_ref_caprimodule.calc_fnat()
    assert np.isnan(protprot_onechain_ref_caprimodule.fnat)
    # irmsd
    protprot_onechain_ref_caprimodule.calc_irmsd()
    assert np.isnan(protprot_onechain_ref_caprimodule.irmsd)
    # lrmsd
    protprot_onechain_ref_caprimodule.calc_lrmsd()
    assert np.isnan(protprot_onechain_ref_caprimodule.lrmsd)
    # ilrmsd
    protprot_onechain_ref_caprimodule.calc_ilrmsd()
    assert np.isnan(protprot_onechain_ref_caprimodule.ilrmsd)
    # dockq
    protprot_onechain_ref_caprimodule.calc_dockq()
    assert np.isnan(protprot_onechain_ref_caprimodule.dockq)


def test_single_chain_model(protprot_onechain_mod_caprimodule, params):
    """Test correct values if model has a single chain."""
    # fnat
    protprot_onechain_mod_caprimodule.calc_fnat()
    assert np.isclose(protprot_onechain_mod_caprimodule.fnat, 0.00, atol=0.01)
    # irmsd might be different than zero
    protprot_onechain_mod_caprimodule.calc_irmsd()
    assert np.isclose(protprot_onechain_mod_caprimodule.irmsd, 12.85, atol=0.01)
    # lrmsd
    protprot_onechain_mod_caprimodule.calc_lrmsd()
    assert np.isnan(protprot_onechain_mod_caprimodule.lrmsd)
    # ilrmsd
    protprot_onechain_mod_caprimodule.calc_ilrmsd()
    assert np.isnan(protprot_onechain_mod_caprimodule.ilrmsd)
    # dockq
    protprot_onechain_mod_caprimodule.calc_dockq()
    assert np.isnan(protprot_onechain_mod_caprimodule.dockq)


def test_get_previous_cns_step():
    "Test getting the previous CNS step."
    mock_steps = ["0_topoaa", "1_emscoring", "1_emscoring_fake", "2_clustfcc"]
    assert get_previous_cns_step(mock_steps, 2) == "1_emscoring"
    mock_steps_2 = ["bla", "test"]
    assert get_previous_cns_step(mock_steps_2, 1) is None


# TODO: Move to integration tests
def test_protprot_1bkd_swapped_chains(protprot_1bkd_caprimodule):
    """Test protein-protein l-rmsd and ilrmsd calculation with swapped chains."""
    protprot_1bkd_caprimodule.r_chain = "S"
    protprot_1bkd_caprimodule.l_chain = "R"
    protprot_1bkd_caprimodule.calc_lrmsd()
    assert np.isclose(protprot_1bkd_caprimodule.lrmsd, 19.21, atol=0.01)
    protprot_1bkd_caprimodule.calc_ilrmsd()
    assert np.isclose(protprot_1bkd_caprimodule.ilrmsd, 16.33, atol=0.01)


# TODO: Move to integration tests
def test_protdna_swapped_chains(protdna_caprimodule):
    """Test protein-dna l-rmsd and ilrmsd calculation with swapped chains."""
    protdna_caprimodule.r_chain = "B"
    protdna_caprimodule.l_chain = "A"
    protdna_caprimodule.calc_lrmsd()
    assert np.isclose(protdna_caprimodule.lrmsd, 4.81, atol=0.01)
    protdna_caprimodule.calc_ilrmsd()
    assert np.isclose(protdna_caprimodule.ilrmsd, 4.91, atol=0.01)


def test_capri_run(mocker, monkeypatch):
    """???"""

    mock_get_align_func = mocker.Mock(
        return_value={"numbering": {1: 1, 2: 2}, "chain_dict": {1: 2}}
    )
    mocker.patch(
        "haddock.modules.analysis.caprieval.capri.get_align",
        return_value=mock_get_align_func,
    )

    mocker.patch.object(CAPRI, "_load_atoms", return_value=None)
    with tempfile.TemporaryDirectory() as tempdir:
        monkeypatch.chdir(tempdir)
        capri = CAPRI(
            identificator="test",
            model=Path("some-file"),
            path=Path("."),
            reference=Path("some-file"),
            params={
                "fnat": True,
                "irmsd": True,
                "lrmsd": True,
                "ilrmsd": True,
                "dockq": True,
                "global_rmsd": True,
                "allatoms": True,
                "receptor_chain": "A",
                "ligand_chains": ["B"],
                "alignment_method": None,
                "lovoalign_exec": None,
                "fnat_cutoff": 10,
                "irmsd_cutoff": 10,
                "keep_hetatm": False,
            },
        )
        rand_fnat = random.random()
        mocker.patch.object(
            capri,
            "calc_fnat",
            side_effect=lambda cutoff: setattr(capri, "fnat", rand_fnat),
        )
        rand_irmsd = random.random()
        mocker.patch.object(
            capri,
            "calc_irmsd",
            side_effect=lambda cutoff: setattr(capri, "irmsd", rand_irmsd),
        )
        rand_lrmsd = random.random()
        mocker.patch.object(
            capri, "calc_lrmsd", side_effect=lambda: setattr(capri, "lrmsd", rand_lrmsd)
        )
        rand_ilrmsd = random.random()
        mocker.patch.object(
            capri,
            "calc_ilrmsd",
            side_effect=lambda cutoff: setattr(capri, "ilrmsd", rand_ilrmsd),
        )
        rand_dockq = random.random()
        mocker.patch.object(
            capri, "calc_dockq", side_effect=lambda: setattr(capri, "dockq", rand_dockq)
        )

        rand_global_rmsd = random.random()
        mocker.patch.object(
            capri,
            "calc_global_rmsd",
            side_effect=lambda: setattr(capri, "rmsd", rand_global_rmsd),
        )


        capri.run()

        # The only logic to be tested is if the methods are called
        assert capri.fnat == pytest.approx(rand_fnat)
        assert capri.irmsd == pytest.approx(rand_irmsd)
        assert capri.lrmsd == pytest.approx(rand_lrmsd)
        assert capri.ilrmsd == pytest.approx(rand_ilrmsd)
        assert capri.dockq == pytest.approx(rand_dockq)
        assert capri.rmsd == pytest.approx(rand_global_rmsd)


def test_rank_according_to_score():
    """test ranking according to score."""
    data = {
        1: {
            "score": 3.0,
            "caprieval_rank": 99999,
        },
        2: {
            "score": 2.0,
            "caprieval_rank": 99999,
        },
        3: {
            "score": 1.0,
            "caprieval_rank": 99999,
        },
    }

    ranked_data = rank_according_to_score(
        data=data, sort_key="score", sort_ascending=True
    )

    assert ranked_data[1]["caprieval_rank"] == 1
    assert ranked_data[2]["caprieval_rank"] == 2
    assert ranked_data[3]["caprieval_rank"] == 3


def test_extract_data_from_capri_class(mocker, monkeypatch):
    """???"""

    mocker.patch(
        "haddock.modules.analysis.caprieval.capri.write_nested_dic_to_file",
        return_value=None,
    )
    mocker.patch.object(CAPRI, "_load_atoms", return_value=None)

    with tempfile.TemporaryDirectory() as tempdir:
        monkeypatch.chdir(tempdir)

        c = CAPRI(
            path=Path("."),
            identificator=42,
            model=Path("anything"),
            reference=Path("anything"),
            params={
                "allatoms": True,
                "receptor_chain": "X",
                "ligand_chains": ["X"],
                "keep_hetatm": False,
            },
        )

        # Create random entries
        random_energy = random.random()
        random_model = PDBFile(
            file_name=str(uuid.uuid4()),
            score=42,
            unw_energies={"energy": random_energy},
        )

        random_clt_id = random.randint(1, 100)
        random_clt_rank = random.randint(1, 100)
        random_clt_model_rank = random.randint(1, 100)
        random_md5 = str(uuid.uuid4())
        random_score = random.random()
        random_irmsd = random.random()
        random_fnat = random.random()
        random_lrmsd = random.random()
        random_ilrmsd = random.random()
        random_dockq = random.random()
        random_rmsd = random.random()

        c.model = random_model
        c.model.clt_id = random_clt_id
        c.model.clt_rank = random_clt_rank
        c.model.clt_model_rank = random_clt_model_rank
        c.md5 = random_md5
        c.score = random_score
        c.irmsd = random_irmsd
        c.fnat = random_fnat
        c.lrmsd = random_lrmsd
        c.ilrmsd = random_ilrmsd
        c.dockq = random_dockq
        c.rmsd = random_rmsd

        observed_data = extract_data_from_capri_class(
            capri_objects=[c],
            sort_key="score",
            sort_ascending=True,
            output_fname=Path(""),
        )

        assert observed_data is not None

        assert observed_data[1]["model"] == random_model
        assert observed_data[1]["md5"] == random_md5
        assert observed_data[1]["score"] == random_score
        assert observed_data[1]["irmsd"] == random_irmsd
        assert observed_data[1]["fnat"] == random_fnat
        assert observed_data[1]["lrmsd"] == random_lrmsd
        assert observed_data[1]["ilrmsd"] == random_ilrmsd
        assert observed_data[1]["dockq"] == random_dockq
        assert observed_data[1]["rmsd"] == random_rmsd
        assert observed_data[1]["energy"] == random_energy
        assert observed_data[1]["cluster_id"] == random_clt_id
        assert observed_data[1]["cluster_ranking"] == random_clt_rank
        assert observed_data[1]["model-cluster_ranking"] == random_clt_model_rank


def test_extract_data_from_capri_class_multiple_refs(mocker, monkeypatch):
    """Test that the best reference was used to write data in capri table."""
    # Patch some functions/methods
    mocker.patch(
        "haddock.modules.analysis.caprieval.capri.write_nested_dic_to_file",
        return_value=None,
    )
    mocker.patch.object(CAPRI, "_load_atoms", return_value=None)

    with tempfile.TemporaryDirectory() as tempdir:
        monkeypatch.chdir(tempdir)
        capri_objects: list[CAPRI] = []
        # Create random entries (shared between model)
        random_clt_id = random.randint(1, 100)
        random_clt_rank = random.randint(1, 100)
        random_clt_model_rank = random.randint(1, 100)
        random_md5 = str(uuid.uuid4())
        random_score = -random.random()
        random_energy = random.random()
        random_model = PDBFile(
            file_name=str(uuid.uuid4()),
            score=random_score,
            unw_energies={"energy": random_energy},
            )
        # Loop over references
        nb_refs = 3
        for ref_index in range(1, nb_refs + 1):
            # Create CAPRI object
            c = CAPRI(
                path=Path("."),
                identificator=42,
                model=Path("anything"),
                reference=Path(f"anything_{ref_index}"),
                params={
                    "allatoms": True,
                    "keep_hetatm": False,
                    "receptor_chain": "X",
                    "ligand_chains": ["X"],
                    "dockq": True,
                    "fnat": True,
                    "ilrmsd": True,
                    "lrmsd": True,
                    "irmsd": True,
                    "global_rmsd": True,
                    },
                )
            # Update object shared attributes
            c.model = random_model
            c.model.clt_id = random_clt_id
            c.model.clt_rank = random_clt_rank
            c.model.clt_model_rank = random_clt_model_rank
            c.md5 = random_md5
            c.score = random_score
            # Update object specific performances
            c.irmsd = ref_index
            c.fnat = 1 - (ref_index / nb_refs)
            c.lrmsd = ref_index
            c.ilrmsd = ref_index
            c.dockq = 1 - (ref_index / nb_refs)
            c.rmsd = ref_index
            # Hold that guy
            capri_objects.append(c)

        observed_data = extract_data_from_capri_class(
            capri_objects=capri_objects,
            sort_key="score",
            sort_ascending=True,
            output_fname=Path(""),
        )

        assert observed_data is not None
        # Set expected selected reference index
        expected_ref_index = 1
        assert observed_data[1]["model"] == random_model
        assert observed_data[1]["md5"] == random_md5
        assert observed_data[1]["score"] == random_score
        assert observed_data[1]["irmsd"] == expected_ref_index
        assert observed_data[1]["fnat"] == 1 - (expected_ref_index / nb_refs)
        assert observed_data[1]["lrmsd"] == expected_ref_index
        assert observed_data[1]["ilrmsd"] == expected_ref_index
        assert observed_data[1]["dockq"] == 1 - (expected_ref_index / nb_refs)
        assert observed_data[1]["rmsd"] == expected_ref_index
        assert observed_data[1]["energy"] == random_energy
        assert observed_data[1]["cluster_id"] == random_clt_id
        assert observed_data[1]["cluster_ranking"] == random_clt_rank
        assert observed_data[1]["model-cluster_ranking"] == random_clt_model_rank


def test_capri_object_sorting_methods(mocker):
    """Test behavior of __eq__ and __lt__ methods for sorting CAPRI objects."""
    mocker.patch.object(CAPRI, "_load_atoms", return_value=None)
    # Generate objects
    capri_objects = [
        CAPRI(
            path=Path("."),
            identificator=i,
            model=Path("anything"),
            reference=Path("anything"),
            params={
                "allatoms": True,
                "receptor_chain": "X",
                "ligand_chains": ["X"],
                "dockq": False,
                "fnat": False,
                "ilrmsd": False,
                "lrmsd": False,
                "irmsd": False,
                "global_rmsd": False,
                "keep_hetatm": False,
            },
        )
        for i in range(5)
        ]

    # No performances computed, input order
    sorted_objects = sorted(capri_objects)
    assert sorted_objects == list(range(5))

    # Fake performances values
    performances = {
        "dockq": [0.1, 0.8, 0.7, 0.9, 0.1],
        "fnat": [0.1, 0.8, 0.7, 0.9, 0.1],
        "lrmsd": [7, 2, 3, 1, 7],
        "irmsd": [7, 2, 3, 1, 7],
        "ilrmsd": [7, 2, 3, 1, 7],
        "rmsd": [7, 2, 3, 1, 7],
        }
    # Set the performance values for all capri objects
    for perf_key, perfs in performances.items():
        for i, capri_object in enumerate(capri_objects):
            # Set metric value
            setattr(capri_object, perf_key, perfs[i])

    # Expected model order
    expected_order = [3, 1, 2, 0, 4]

    # Loop over performances keys
    for perf_key, perfs in performances.items():
        param_perf_key = perf_key
        if perf_key == "rmsd":
            param_perf_key = f"global_{perf_key}"
        # Turn on the computation of a given metric for all objects
        for capri_object in capri_objects:
            capri_object.params[param_perf_key] = True

        # Obtain sorting
        sorted_objects_idx = [c.identificator for c in sorted(capri_objects)]
        # Make sure order is fine
        assert sorted_objects_idx == expected_order

        # Turn off metric computation parameter
        capri_object.params[param_perf_key] = False


def test_capri_keep_hetatm(prot_hetatmlig_caprimodule):
    """Test evaluation of capri metrics when extracting HETATMs."""
    prot_hetatmlig_caprimodule.calc_irmsd()
    assert np.isclose(prot_hetatmlig_caprimodule.irmsd, 0.22, atol=0.01)
    prot_hetatmlig_caprimodule.calc_fnat()
    assert np.isclose(prot_hetatmlig_caprimodule.fnat, 1.0, atol=0.01)
    prot_hetatmlig_caprimodule.calc_lrmsd()
    assert np.isclose(prot_hetatmlig_caprimodule.lrmsd, 0.49, atol=0.01)
    prot_hetatmlig_caprimodule.calc_ilrmsd()
    assert np.isclose(prot_hetatmlig_caprimodule.ilrmsd, 0.49, atol=0.01)<|MERGE_RESOLUTION|>--- conflicted
+++ resolved
@@ -216,27 +216,17 @@
     remove_aln_files(capri)
 
 
-<<<<<<< HEAD
 @pytest.fixture(name="protdna_caprimodule_cg")
 def fixture_protdna_caprimodule_cg(protdna_input_list_cg, params):
     """Protein-DNA CAPRI module."""
     reference = protdna_input_list_cg[0]
     model = protdna_input_list_cg[1]
     _path = protdna_input_list_cg[0].path
-=======
-@pytest.fixture(name="prot_hetatmlig_caprimodule")
-def fixture_prot_hetatmlig_caprimodule(prot_HETATMlig_input_list, params_hetatm):
-    """Protein-Ligand CAPRI module."""
-    reference = prot_HETATMlig_input_list[0]
-    model = prot_HETATMlig_input_list[1]
-    _path = prot_HETATMlig_input_list[1].path
->>>>>>> b4c9e86d
     capri = CAPRI(
         identificator=42,
         reference=reference,
         model=model,
         path=_path,
-<<<<<<< HEAD
         params=params,
         ff="martini2",
     )
@@ -279,9 +269,25 @@
         path=_path,
         params=params_all,
         ff="martini2",
-=======
+    )
+
+    yield capri
+
+    remove_aln_files(capri)
+
+
+@pytest.fixture(name="prot_hetatmlig_caprimodule")
+def fixture_prot_hetatmlig_caprimodule(prot_HETATMlig_input_list, params_hetatm):
+    """Protein-Ligand CAPRI module."""
+    reference = prot_HETATMlig_input_list[0]
+    model = prot_HETATMlig_input_list[1]
+    _path = prot_HETATMlig_input_list[1].path
+    capri = CAPRI(
+        identificator=42,
+        reference=reference,
+        model=model,
+        path=_path,
         params=params_hetatm,
->>>>>>> b4c9e86d
     )
 
     yield capri
