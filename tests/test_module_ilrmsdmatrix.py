"""Test the rmsdmatrix module."""
<<<<<<< HEAD
import os
=======

import os
import tempfile
>>>>>>> a9f9c135
from pathlib import Path

import numpy as np
import pytest

<<<<<<< HEAD
from haddock.modules.analysis.ilrmsdmatrix import DEFAULT_CONFIG as ilrmsd_pars
from haddock.modules.analysis.ilrmsdmatrix import (
    HaddockModule as IlrmsdmatrixModule,
)
from haddock.modules.analysis.ilrmsdmatrix.ilrmsd import (
    ContactJob,
    Contact,
)

from . import golden_data
from .test_module_caprieval import protprot_input_list, protprot_onechain_list  # noqa : F401
=======
from haddock.modules.analysis.ilrmsdmatrix import \
    DEFAULT_CONFIG as ILRMSD_DEFAULT_PARAMS
from haddock.modules.analysis.ilrmsdmatrix import \
    HaddockModule as IlrmsdmatrixModule
from haddock.modules.analysis.ilrmsdmatrix.ilrmsd import Contact, ContactJob
>>>>>>> a9f9c135


@pytest.fixture(name="params")
def fixture_params():
    """???"""
    return {"receptor_chain": "A", "ligand_chains": ["B"]}


@pytest.fixture
<<<<<<< HEAD
def contact_obj(protprot_input_list, params):  # noqa : F811    
    """Return example Contact object."""
    contact_obj = Contact(
        model_list=protprot_input_list,
        output_name="contact",
        path=Path("."),
        core=0,
        contact_distance_cutoff=5.0,
        params=params,
    )
=======
def ilrmsdmatrix():
    """Return ilrmsdmatrix module."""
    with tempfile.TemporaryDirectory() as tmpdir:
        os.chdir(tmpdir)
        yield IlrmsdmatrixModule(
            order=1,
            path=Path("."),
            initial_params=ILRMSD_DEFAULT_PARAMS,
        )
>>>>>>> a9f9c135


@pytest.fixture(name="contact_obj")
def fixture_contact_obj(protprot_input_list, params):
    """Return example Contact object."""
    with tempfile.TemporaryDirectory() as tempdir:
        os.chdir(tempdir)
        yield Contact(
            model_list=protprot_input_list,
            output_name="contact",
            path=Path("."),
            core=0,
            contact_distance_cutoff=5.0,
            params=params,
        )


@pytest.fixture(name="contact_job_obj")
def fixture_contact_job_obj(contact_obj, params):
    """Return example ContactJob object."""
<<<<<<< HEAD
    contact_job_obj = ContactJob(
        Path("contact_output"),
        params,
        contact_obj,
    )
    yield contact_job_obj
=======
    with tempfile.TemporaryDirectory() as tempdir:
        os.chdir(tempdir)
        yield ContactJob(
            Path("contact_output"),
            params,
            contact_obj,
        )
>>>>>>> a9f9c135


def test_contact(contact_obj):
    """Test the contact class."""
    contact_obj.run()
    contact_obj.output()
    assert Path(contact_obj.output_name).exists()
    exp_lig_res = np.array([10, 11, 12, 16, 17, 48, 51, 52, 53, 54, 56, 57])
    # assert that they are all equal
    assert np.array_equal(contact_obj.unique_lig_res, exp_lig_res)
    # assert contact_obj.unique_lig_res == exp_lig_res
    exp_rec_res = np.array(
        [37, 38, 39, 40, 43, 44, 45, 69, 71, 72, 75, 90, 93, 94, 96, 132]
    )
    assert np.array_equal(contact_obj.unique_rec_res, exp_rec_res)


def test_contact_cutoff(contact_obj):
    """Test the contact class with reduced contact cutoff."""
    # Modify cutoff of the object
    contact_obj.contact_distance_cutoff = 3.9
    contact_obj.run()
    contact_obj.output()
    assert Path(contact_obj.output_name).exists()
    exp_lig_res = np.array([11, 12, 16, 17, 48, 51, 52, 56, 57])
    # assert that they are all equal
    assert np.array_equal(contact_obj.unique_lig_res, exp_lig_res)
    # assert contact_obj.unique_lig_res == exp_lig_res
    exp_rec_res = np.array([38, 39, 40, 45, 69, 71, 72, 90, 94, 96, 132])
    assert np.array_equal(contact_obj.unique_rec_res, exp_rec_res)


def test_contact_job(contact_job_obj):
    """Test ContactJob class."""
    contact_job_obj.run()
    exp_output = contact_job_obj.contact_obj.output_name
    assert Path(exp_output).exists()


<<<<<<< HEAD
@pytest.fixture
def ilrmsdmatrix():
    """Return ilrmsdmatrix module."""
    with tempfile.TemporaryDirectory(dir=".") as tmpdir:
        yield IlrmsdmatrixModule(
            order=1,
            path=Path(tmpdir),
            initial_params=ilrmsd_pars,
        )


=======
>>>>>>> a9f9c135
def test_ilrmsdmatrix_init(ilrmsdmatrix):
    """Test ilrmsdmatrix module initialization."""
    ilrmsdmatrix.__init__(
        order=42,
        path=Path("0_anything"),
<<<<<<< HEAD
        initial_params=ilrmsd_pars,
=======
        initial_params=ILRMSD_DEFAULT_PARAMS,
>>>>>>> a9f9c135
    )
    # Once a module is initialized, it should have the following attributes
    assert ilrmsdmatrix.path == Path("0_anything")
    assert ilrmsdmatrix._origignal_config_file == ILRMSD_DEFAULT_PARAMS
    assert type(ilrmsdmatrix.params) == dict
    assert len(ilrmsdmatrix.params) != 0

@pytest.mark.skip(reason="BEING REFACTORED")
def test_ilrmsdmatrix_run(ilrmsdmatrix, mocker):
    """Test ilrmsdmatrix run method."""
    ilrmsdmatrix.previous_io = MockPreviousIO(path=ilrmsdmatrix.path)
    mocker.patch(
        "haddock.modules.BaseHaddockModule.export_io_models",
        return_value=None,
    )
    ilrmsdmatrix.run()
    assert Path(ilrmsdmatrix.path, "ilrmsd.matrix").exists()
    assert Path(ilrmsdmatrix.path, "receptor_contacts.con").exists()
    with open(Path(ilrmsdmatrix.path, "ilrmsd.matrix")) as f:
        assert f.readline() == f"1 2 16.715{os.linesep}"
    with open(Path(ilrmsdmatrix.path, "receptor_contacts.con")) as f:
        lines = f.readlines()
        assert (
            lines[0]
            == f"A 37 38 39 40 43 44 45 69 71 72 75 90 93 94 96 132{os.linesep}"
        )  # noqa : E501
        assert lines[1] == f"B 10 11 12 16 17 48 51 52 53 54 56 57{os.linesep}"


class MockPreviousIO:
    """Mock previous IO class."""

    def __init__(self, path):
        self.path = path

    def retrieve_models(self, individualize: bool = False):
        """Retrieve models."""
        shutil.copy(
            Path(golden_data, "protprot_complex_1.pdb"),
            Path(".", "protprot_complex_1.pdb"),
        )
        shutil.copy(
            Path(golden_data, "protprot_complex_2.pdb"),
            Path(".", "protprot_complex_2.pdb"),
        )
        model_list = [
            PDBFile(file_name="protprot_complex_1.pdb", path="."),
            PDBFile(file_name="protprot_complex_2.pdb", path="."),
        ]
        return model_list<|MERGE_RESOLUTION|>--- conflicted
+++ resolved
@@ -1,17 +1,13 @@
 """Test the rmsdmatrix module."""
-<<<<<<< HEAD
-import os
-=======
-
+import o
 import os
 import tempfile
->>>>>>> a9f9c135
 from pathlib import Path
 
 import numpy as np
 import pytest
 
-<<<<<<< HEAD
+
 from haddock.modules.analysis.ilrmsdmatrix import DEFAULT_CONFIG as ilrmsd_pars
 from haddock.modules.analysis.ilrmsdmatrix import (
     HaddockModule as IlrmsdmatrixModule,
@@ -23,13 +19,13 @@
 
 from . import golden_data
 from .test_module_caprieval import protprot_input_list, protprot_onechain_list  # noqa : F401
-=======
+
 from haddock.modules.analysis.ilrmsdmatrix import \
     DEFAULT_CONFIG as ILRMSD_DEFAULT_PARAMS
 from haddock.modules.analysis.ilrmsdmatrix import \
     HaddockModule as IlrmsdmatrixModule
 from haddock.modules.analysis.ilrmsdmatrix.ilrmsd import Contact, ContactJob
->>>>>>> a9f9c135
+
 
 
 @pytest.fixture(name="params")
@@ -39,7 +35,6 @@
 
 
 @pytest.fixture
-<<<<<<< HEAD
 def contact_obj(protprot_input_list, params):  # noqa : F811    
     """Return example Contact object."""
     contact_obj = Contact(
@@ -50,7 +45,7 @@
         contact_distance_cutoff=5.0,
         params=params,
     )
-=======
+
 def ilrmsdmatrix():
     """Return ilrmsdmatrix module."""
     with tempfile.TemporaryDirectory() as tmpdir:
@@ -60,7 +55,7 @@
             path=Path("."),
             initial_params=ILRMSD_DEFAULT_PARAMS,
         )
->>>>>>> a9f9c135
+
 
 
 @pytest.fixture(name="contact_obj")
@@ -81,14 +76,12 @@
 @pytest.fixture(name="contact_job_obj")
 def fixture_contact_job_obj(contact_obj, params):
     """Return example ContactJob object."""
-<<<<<<< HEAD
     contact_job_obj = ContactJob(
         Path("contact_output"),
         params,
         contact_obj,
     )
     yield contact_job_obj
-=======
     with tempfile.TemporaryDirectory() as tempdir:
         os.chdir(tempdir)
         yield ContactJob(
@@ -96,7 +89,6 @@
             params,
             contact_obj,
         )
->>>>>>> a9f9c135
 
 
 def test_contact(contact_obj):
@@ -136,7 +128,6 @@
     assert Path(exp_output).exists()
 
 
-<<<<<<< HEAD
 @pytest.fixture
 def ilrmsdmatrix():
     """Return ilrmsdmatrix module."""
@@ -148,18 +139,13 @@
         )
 
 
-=======
->>>>>>> a9f9c135
 def test_ilrmsdmatrix_init(ilrmsdmatrix):
     """Test ilrmsdmatrix module initialization."""
     ilrmsdmatrix.__init__(
         order=42,
         path=Path("0_anything"),
-<<<<<<< HEAD
         initial_params=ilrmsd_pars,
-=======
         initial_params=ILRMSD_DEFAULT_PARAMS,
->>>>>>> a9f9c135
     )
     # Once a module is initialized, it should have the following attributes
     assert ilrmsdmatrix.path == Path("0_anything")
