[tox]
minversion = 3.14.0
ignore_basepython_conflict = true
# these are the environments that will run when you
# execute `tox` in the command-line
# bellow you will find explanations for all environments
envlist =
    py39
    docs
    build
    lint

# configures which environments run with each python version
[testenv]
basepython =
    {py39}: {env:TOXPYTHON:python3.9}
    {build,lint,radon,safety,docs}: {env:TOXPYTHON:python3}
passenv = *

[testenv:py39]
setenv =
    PYTHONPATH={toxinidir}/tests
    PYTHONUNBUFFERED=yes
# userdevelop is true because HADDOCK3 is expected to be installed from the
# repository.
usedevelop = true
# installs dependencies we need for testing
# by using tox the developer don't need to manage this dependencies
# him/herself
deps =
    -r{toxinidir}/requirements.txt
    coverage
    pytest
    pytest-cov
    hypothesis
    toml
# before running the tests erases any prerecord of coverage
commands_pre =
    coverage erase
# execute pytest
commands =
    pytest --cov --cov-report=term-missing --cov-append --cov-config=.coveragerc --hypothesis-show-statistics {posargs}
# after executing the pytest assembles the coverage reports
commands_post = 
    coverage report
    coverage html
    coverage xml

#[testenv:py39]
#setenv = {[testenv:py38]setenv}
#usedevelop = {[testenv:py38]usedevelop}
#deps = {[testenv:py38]deps}
#commands_pre = {[testenv:py38]commands_pre}
#commands = {[testenv:py38]commands}
#commands_post = {[testenv:py38]commands_post}

[testenv:lint]
skip_install = true
deps =
    flake8>=4
    flake8-print>=5
    flake8-docstrings
    flake8-bugbear
    pygments
    isort
commands =
    #flake8 {posargs:src/haddock tests setup.py docs}
    flake8 {posargs:src/haddock tests setup.py examples/run_tests.py examples/compare_runs.py}
    isort --verbose --check-only --diff {posargs:src/haddock tests setup.py examples/run_tests.py examples/compare_runs.py}

# asserts package build integrity
[testenv:build]
skip_install = true
# setenv here integrates with commit message in .bumpversion.cfg
# we can tests bump2version with an actual commit
setenv =
    COMMIT_MSG = Test commit message
# dependencies needed for code quality checks
# you need to add here any additional dependencies you might need
deps =
    setuptools
    wheel
    twine
    docutils
    check-manifest
    readme-renderer
    bump2version
commands_pre = python {toxinidir}/devtools/clean_dist_check.py
commands =
    python --version
    python setup.py sdist bdist_wheel
    twine check dist/*.whl
    twine check dist/*.tar.gz
    check-manifest {toxinidir}
    bump2version --dry-run --verbose --allow-dirty patch
    bump2version --dry-run --verbose --allow-dirty minor
    bump2version --dry-run --verbose --allow-dirty major
commands_post = python {toxinidir}/devtools/clean_dist_check.py

[testenv:docs]
usedevelop = true
deps =
    -r{toxinidir}/devtools/docs-requirements.txt
commands =
<<<<<<< HEAD
    python {toxinidir}/devtools/build_defaults_rst.py
    sphinx-build {posargs:-E} -b html docs dist/docs
    #sphinx-build -b linkcheck docs dist/docs
=======
    sphinx-build {posargs:-E} -b html docs haddock3-docs
    #sphinx-build -b linkcheck docs haddock3-docs
>>>>>>> 088e9985

# code quality assessment. This is not a check in the CI, serves just
# as info for the developer
[testenv:radon]
skip_install = true
deps = radon
commands = 
    radon cc -s --total-average --no-assert {posargs:src/haddock}
    radon mi -m -s {posargs:src/haddock}

# safety checks
[testenv:safety]
skip_install = true
deps = safety
commands = safety check


# CONFIGURATIONS

# favourite configuration for flake8 styling
# https://flake8.pycqa.org/en/latest/#
[flake8]
max_line_length = 80
hang-closing = true
ignore = 
    W293
    W503
    D412
    D105
per-file-ignores =
    setup.py:E501
    src/haddock/clis/cli_bm.py:E128
    src/haddock/clis/cli_dmn.py:T201
    tests/*:D103
docstring-convention = numpy


[isort]
line_length = 80
indent = 4
multi_line_output = 8
include_trailing_comma = true
lines_after_imports = 2
sections=FUTURE,STDLIB,THIRDPARTY,FIRSTPARTY,LOCALFOLDER
known_first_party = haddock
known_third_party = 
    gdock
    lightdock
    fcc
    jsonpickle
    numpy
    hypothesis
    pytest<|MERGE_RESOLUTION|>--- conflicted
+++ resolved
@@ -102,14 +102,9 @@
 deps =
     -r{toxinidir}/devtools/docs-requirements.txt
 commands =
-<<<<<<< HEAD
     python {toxinidir}/devtools/build_defaults_rst.py
-    sphinx-build {posargs:-E} -b html docs dist/docs
-    #sphinx-build -b linkcheck docs dist/docs
-=======
     sphinx-build {posargs:-E} -b html docs haddock3-docs
     #sphinx-build -b linkcheck docs haddock3-docs
->>>>>>> 088e9985
 
 # code quality assessment. This is not a check in the CI, serves just
 # as info for the developer
